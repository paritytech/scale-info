--- conflicted
+++ resolved
@@ -96,28 +96,13 @@
         }
     });
 
-<<<<<<< HEAD
-    let mut ast: DeriveInput = syn::parse2(input.clone())?;
-=======
->>>>>>> 713921e6
     let build_type = match &ast.data {
         Data::Struct(ref s) => generate_composite_type(s, &scale_info),
         Data::Enum(ref e) => generate_variant_type(e, &scale_info),
         Data::Union(_) => return Err(Error::new_spanned(input, "Unions not supported")),
     };
-<<<<<<< HEAD
-
-    // Remove any type parameter defaults, we don't want those. E.g. `impl<T: Stuff = WutEven>`
-    ast.generics.type_params_mut().for_each(|type_param| {
-        type_param.default = None;
-    });
-    let generic_types = ast.generics.type_params();
     let type_info_impl = quote! {
-        impl <#( #generic_types ),*> #scale_info::TypeInfo for #ident #ty_generics #where_clause {
-=======
-    let type_info_impl = quote! {
-        impl #impl_generics :: #scale_info ::TypeInfo for #ident #ty_generics #where_clause {
->>>>>>> 713921e6
+        impl #impl_generics #scale_info ::TypeInfo for #ident #ty_generics #where_clause {
             type Identity = Self;
             fn type_info() -> #scale_info::Type {
                 #scale_info::Type::builder()
