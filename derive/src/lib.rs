--- conflicted
+++ resolved
@@ -260,29 +260,12 @@
         .filter(|v| !utils::should_skip(&v.attrs))
         .map(|v| {
             let ident = &v.ident;
-<<<<<<< HEAD
-            let v_name = quote! { stringify!(#ident) };
-            let index = utils::maybe_index(v);
-            match (&v.fields, index) {
-                (Fields::Named(ref fs), Some(index)) => {
-                    let fields = generate_fields(&fs.named);
-                    quote! {
-                        .indexed_variant(
-                            #v_name,
-                            #index,
-                            :: #scale_info::build::Fields::named()
-                                #( #fields)*
-                        )
-                    }
-                }
-                (Fields::Named(ref fs), None) => {
-=======
             let v_name = quote! {::core::stringify!(#ident) };
             let docs = utils::get_doc_literals(&v.attrs);
+            let index = utils::maybe_index(v);
 
             let fields = match v.fields {
                 Fields::Named(ref fs) => {
->>>>>>> 6fb80425
                     let fields = generate_fields(&fs.named);
                     quote! {
                         :: #scale_info::build::Fields::named()
