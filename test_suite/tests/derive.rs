// Copyright 2019-2020 Parity Technologies (UK) Ltd.
//
// Licensed under the Apache License, Version 2.0 (the "License");
// you may not use this file except in compliance with the License.
// You may obtain a copy of the License at
//
//     http://www.apache.org/licenses/LICENSE-2.0
//
// Unless required by applicable law or agreed to in writing, software
// distributed under the License is distributed on an "AS IS" BASIS,
// WITHOUT WARRANTIES OR CONDITIONS OF ANY KIND, either express or implied.
// See the License for the specific language governing permissions and
// limitations under the License.

#![cfg_attr(not(feature = "std"), no_std)]

#[cfg(not(feature = "std"))]
extern crate alloc;

#[cfg(not(feature = "std"))]
use alloc::boxed::Box;

use pretty_assertions::assert_eq;
use scale_info::{
    build::*,
    tuple_meta_type,
    Path,
    Type,
    TypeInfo,
};

fn assert_type<T, E>(expected: E)
where
    T: TypeInfo + ?Sized,
    E: Into<Type>,
{
    assert_eq!(T::type_info(), expected.into());
}

macro_rules! assert_type {
    ( $ty:ty, $expected:expr ) => {{
        assert_type::<$ty, _>($expected)
    }};
}

#[test]
fn struct_derive() {
    #[allow(unused)]
    #[derive(TypeInfo)]
    struct S<T, U> {
        pub t: T,
        pub u: U,
    }

    let struct_type = Type::builder()
        .path(Path::new("S", "derive"))
        .type_params(tuple_meta_type!(bool, u8))
        .composite(Fields::named().field_of::<bool>("t").field_of::<u8>("u"));

    assert_type!(S<bool, u8>, struct_type);

    // With "`Self` typed" fields

    type SelfTyped = S<Box<S<bool, u8>>, bool>;

    let self_typed_type = Type::builder()
        .path(Path::new("S", "derive"))
        .type_params(tuple_meta_type!(Box<S<bool, u8>>, bool))
        .composite(
            Fields::named()
                .field_of::<Box<S<bool, u8>>>("t")
                .field_of::<bool>("u"),
        );
    assert_type!(SelfTyped, self_typed_type);
}

#[test]
fn tuple_struct_derive() {
    #[allow(unused)]
    #[derive(TypeInfo)]
    struct S<T>(T);

    let ty = Type::builder()
        .path(Path::new("S", "derive"))
        .type_params(tuple_meta_type!(bool))
        .composite(Fields::unnamed().field_of::<bool>());

    assert_type!(S<bool>, ty);
}

#[test]
fn unit_struct_derive() {
    #[allow(unused)]
    #[derive(TypeInfo)]
    struct S;

    let ty = Type::builder()
        .path(Path::new("S", "derive"))
        .composite(Fields::unit());

    assert_type!(S, ty);
}

#[test]
fn c_like_enum_derive() {
    #[allow(unused)]
    #[derive(TypeInfo)]
    enum E {
        A,
        B = 10,
    }

    let ty = Type::builder()
        .path(Path::new("E", "derive"))
        .variant(Variants::fieldless().variant("A", 0u64).variant("B", 10u64));

    assert_type!(E, ty);
}

#[test]
fn enum_derive() {
<<<<<<< HEAD
	#[allow(unused)]
	#[derive(TypeInfo)]
	enum E<T> {
		A(T),
		B { b: T },
		C,
	}

	let ty = Type::builder()
		.path(Path::new("E", "derive"))
		.type_params(tuple_meta_type!(bool))
		.variant(
			Variants::with_fields()
				.variant("A", Fields::unnamed().field_of::<bool>())
				.variant("B", Fields::named().field_of::<bool>("b"))
				.variant_unit("C"),
		);

	assert_type!(E<bool>, ty);
}

#[test]
fn associated_types_derive_without_bounds() {
	trait Types {
		type A;
	}
	#[allow(unused)]
	#[derive(TypeInfo)]
	struct Assoc<T: Types> {
		a: T::A,
	}

	#[derive(TypeInfo)]
	enum ConcreteTypes {}
	impl Types for ConcreteTypes {
		type A = bool;
	}

	let struct_type = Type::builder()
		.path(Path::new("Assoc", "derive"))
		.type_params(tuple_meta_type!(ConcreteTypes))
		.composite(Fields::named().field_of::<bool>("a"));

	assert_type!(Assoc<ConcreteTypes>, struct_type);
=======
    #[allow(unused)]
    #[derive(TypeInfo)]
    enum E<T> {
        A(T),
        B { b: T },
        C,
    }

    let ty = Type::builder()
        .path(Path::new("E", "derive"))
        .type_params(tuple_meta_type!(bool))
        .variant(
            Variants::with_fields()
                .variant("A", Fields::unnamed().field_of::<bool>())
                .variant("B", Fields::named().field_of::<bool>("b"))
                .variant_unit("C"),
        );

    assert_type!(E<bool>, ty);
}

#[test]
fn recursive_type_derive() {
    #[allow(unused)]
    #[derive(TypeInfo)]
    pub enum Tree {
        Leaf { value: i32 },
        Node { right: Box<Tree>, left: Box<Tree> },
    }

    let ty = Type::builder().path(Path::new("Tree", "derive")).variant(
        Variants::with_fields()
            .variant("Leaf", Fields::named().field_of::<i32>("value"))
            .variant(
                "Node",
                Fields::named()
                    .field_of::<Box<Tree>>("right")
                    .field_of::<Box<Tree>>("left"),
            ),
    );

    assert_type!(Tree, ty);
>>>>>>> bf7555ad
}<|MERGE_RESOLUTION|>--- conflicted
+++ resolved
@@ -119,52 +119,6 @@
 
 #[test]
 fn enum_derive() {
-<<<<<<< HEAD
-	#[allow(unused)]
-	#[derive(TypeInfo)]
-	enum E<T> {
-		A(T),
-		B { b: T },
-		C,
-	}
-
-	let ty = Type::builder()
-		.path(Path::new("E", "derive"))
-		.type_params(tuple_meta_type!(bool))
-		.variant(
-			Variants::with_fields()
-				.variant("A", Fields::unnamed().field_of::<bool>())
-				.variant("B", Fields::named().field_of::<bool>("b"))
-				.variant_unit("C"),
-		);
-
-	assert_type!(E<bool>, ty);
-}
-
-#[test]
-fn associated_types_derive_without_bounds() {
-	trait Types {
-		type A;
-	}
-	#[allow(unused)]
-	#[derive(TypeInfo)]
-	struct Assoc<T: Types> {
-		a: T::A,
-	}
-
-	#[derive(TypeInfo)]
-	enum ConcreteTypes {}
-	impl Types for ConcreteTypes {
-		type A = bool;
-	}
-
-	let struct_type = Type::builder()
-		.path(Path::new("Assoc", "derive"))
-		.type_params(tuple_meta_type!(ConcreteTypes))
-		.composite(Fields::named().field_of::<bool>("a"));
-
-	assert_type!(Assoc<ConcreteTypes>, struct_type);
-=======
     #[allow(unused)]
     #[derive(TypeInfo)]
     enum E<T> {
@@ -207,5 +161,29 @@
     );
 
     assert_type!(Tree, ty);
->>>>>>> bf7555ad
+}
+
+#[test]
+fn associated_types_derive_without_bounds() {
+	trait Types {
+		type A;
+	}
+	#[allow(unused)]
+	#[derive(TypeInfo)]
+	struct Assoc<T: Types> {
+		a: T::A,
+	}
+
+	#[derive(TypeInfo)]
+	enum ConcreteTypes {}
+	impl Types for ConcreteTypes {
+		type A = bool;
+	}
+
+	let struct_type = Type::builder()
+		.path(Path::new("Assoc", "derive"))
+		.type_params(tuple_meta_type!(ConcreteTypes))
+		.composite(Fields::named().field_of::<bool>("a"));
+
+	assert_type!(Assoc<ConcreteTypes>, struct_type);
 }