// Copyright 2019-2021 Parity Technologies (UK) Ltd.
//
// Licensed under the Apache License, Version 2.0 (the "License");
// you may not use this file except in compliance with the License.
// You may obtain a copy of the License at
//
//     http://www.apache.org/licenses/LICENSE-2.0
//
// Unless required by applicable law or agreed to in writing, software
// distributed under the License is distributed on an "AS IS" BASIS,
// WITHOUT WARRANTIES OR CONDITIONS OF ANY KIND, either express or implied.
// See the License for the specific language governing permissions and
// limitations under the License.

use crate::{
    build::*,
    *,
};
use core::marker::PhantomData;

#[cfg(not(feature = "std"))]
use alloc::{
    boxed::Box,
    string::String,
    vec,
};

fn assert_type<T, E>(expected: E)
where
    T: TypeInfo + ?Sized,
    E: Into<Type>,
{
    assert_eq!(T::type_info(), expected.into());
}

macro_rules! assert_type {
    ( $ty:ty, $expected:expr ) => {{
        assert_type::<$ty, _>($expected)
    }};
}

#[test]
fn primitives() {
    assert_type!(bool, TypeDefPrimitive::Bool);
    assert_type!(&str, TypeDefPrimitive::Str);
    assert_type!(i8, TypeDefPrimitive::I8);

    assert_type!([bool], TypeDefSequence::new(meta_type::<bool>()));
}

#[test]
fn prelude_items() {
    assert_type!(String, TypeDefPrimitive::Str);

    assert_type!(
        Option<u128>,
        Type::builder()
            .path(Path::prelude("Option"))
            .type_params(tuple_meta_type!(u128))
            .variant(
                Variants::with_fields()
                    .variant_unit("None")
                    .variant("Some", Fields::unnamed().field_of::<u128>("T"))
            )
    );
    assert_type!(
        Result<bool, String>,
        Type::builder()
            .path(Path::prelude("Result"))
            .type_params(tuple_meta_type!(bool, String))
            .variant(
                Variants::with_fields()
                    .variant("Ok", Fields::unnamed().field_of::<bool>("T"))
                    .variant("Err", Fields::unnamed().field_of::<String>("E"))
            )
    );
<<<<<<< HEAD
    assert_type!(
        PhantomData<i32>,
        Type::builder()
            .path(Path::prelude("PhantomData"))
            .type_params(tuple_meta_type!(i32))
            .composite(Fields::unit())
    );

    assert_type!(
        prelude::Compact<i32>,
        Type::builder()
            .path(Path::prelude("Compact"))
            .type_params(tuple_meta_type!(i32))
            .compact::<i32>()
    );
=======
    assert_type!(PhantomData<i32>, TypeDefPhantom::new(meta_type::<i32>()));
>>>>>>> 93f32a50
}

#[test]
fn tuple_primitives() {
    // unit
    assert_type!((), TypeDefTuple::new(tuple_meta_type!()));

    // tuple with one element
    assert_type!((bool,), TypeDefTuple::new(tuple_meta_type!(bool)));

    // tuple with multiple elements
    assert_type!(
        (bool, String),
        TypeDefTuple::new(tuple_meta_type!(bool, String))
    );

    // nested tuple
    assert_type!(
        ((i8, i16), (u32, u64)),
        TypeDefTuple::new(vec![meta_type::<(i8, i16)>(), meta_type::<(u32, u64)>(),])
    );
}

#[test]
fn array_primitives() {
    // array
    assert_type!([bool; 3], TypeDefArray::new(3, meta_type::<bool>()));
    // nested
    assert_type!([[i32; 5]; 5], TypeDefArray::new(5, meta_type::<[i32; 5]>()));
    // sequence
    assert_type!([bool], TypeDefSequence::new(meta_type::<bool>()));
    // vec
    assert_type!(Vec<bool>, TypeDefSequence::new(meta_type::<bool>()));
}

#[test]
fn struct_with_generics() {
    #[allow(unused)]
    struct MyStruct<T> {
        data: T,
    }

    impl<T> TypeInfo for MyStruct<T>
    where
        T: TypeInfo + 'static,
    {
        type Identity = Self;

        fn type_info() -> Type {
            Type::builder()
                .path(Path::new("MyStruct", module_path!()))
                .type_params(tuple_meta_type!(T))
                .composite(Fields::named().field_of::<T>("data", "T"))
        }
    }

    // Normal struct
    let struct_bool_type_info = Type::builder()
        .path(Path::from_segments(vec!["scale_info", "tests", "MyStruct"]).unwrap())
        .type_params(tuple_meta_type!(bool))
        .composite(Fields::named().field_of::<bool>("data", "T"));

    assert_type!(MyStruct<bool>, struct_bool_type_info);

    // With "`Self` typed" fields
    type SelfTyped = MyStruct<Box<MyStruct<bool>>>;
    let expected_type = Type::builder()
        .path(Path::new("MyStruct", "scale_info::tests"))
        .type_params(tuple_meta_type!(Box<MyStruct<bool>>))
        .composite(Fields::named().field_of::<Box<MyStruct<bool>>>("data", "T"));
    assert_type!(SelfTyped, expected_type);
}

#[test]
fn basic_struct_with_phantoms() {
    #[allow(unused)]
    struct SomeStruct<T> {
        a: u8,
        marker: PhantomData<T>,
    }

    impl<T> TypeInfo for SomeStruct<T>
    where
        T: TypeInfo + 'static,
    {
        type Identity = Self;

        fn type_info() -> Type {
            Type::builder()
                .path(Path::new("SomeStruct", module_path!()))
                .type_params(tuple_meta_type!(T))
                .composite(Fields::named().field_of::<u8>("a", "u8"))
        }
    }

    let struct_bool_type_info = Type::builder()
        .path(Path::from_segments(vec!["scale_info", "tests", "SomeStruct"]).unwrap())
        .type_params(tuple_meta_type!(bool))
        .composite(Fields::named().field_of::<u8>("a", "u8"));

    assert_type!(SomeStruct<bool>, struct_bool_type_info);
}<|MERGE_RESOLUTION|>--- conflicted
+++ resolved
@@ -74,15 +74,8 @@
                     .variant("Err", Fields::unnamed().field_of::<String>("E"))
             )
     );
-<<<<<<< HEAD
-    assert_type!(
-        PhantomData<i32>,
-        Type::builder()
-            .path(Path::prelude("PhantomData"))
-            .type_params(tuple_meta_type!(i32))
-            .composite(Fields::unit())
-    );
-
+    assert_type!(PhantomData<i32>, TypeDefPhantom::new(meta_type::<i32>()));
+    // TODO: this should look like the rest of them
     assert_type!(
         prelude::Compact<i32>,
         Type::builder()
@@ -90,9 +83,6 @@
             .type_params(tuple_meta_type!(i32))
             .compact::<i32>()
     );
-=======
-    assert_type!(PhantomData<i32>, TypeDefPhantom::new(meta_type::<i32>()));
->>>>>>> 93f32a50
 }
 
 #[test]
