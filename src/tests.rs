--- conflicted
+++ resolved
@@ -50,33 +50,6 @@
 
 #[test]
 fn prelude_items() {
-<<<<<<< HEAD
-	assert_type!(String, TypeDefPrimitive::Str);
-
-	assert_type!(
-		Option<u128>,
-		Type::builder()
-			.path(Path::prelude("Option"))
-			.type_params(tuple_meta_type!(u128))
-			.variant(
-				Variants::with_fields()
-					.variant_unit("None")
-					.variant("Some", Fields::unnamed().field_of::<u128>())
-			)
-	);
-	assert_type!(
-		Result<bool, String>,
-		Type::builder()
-			.path(Path::prelude("Result"))
-			.type_params(tuple_meta_type!(bool, String))
-			.variant(
-				Variants::with_fields()
-					.variant("Ok", Fields::unnamed().field_of::<bool>())
-					.variant("Err", Fields::unnamed().field_of::<String>())
-			)
-	);
-	assert_type!(PhantomData<i32>, TypeDefTuple::new(tuple_meta_type!()));
-=======
     assert_type!(String, TypeDefPrimitive::Str);
 
     assert_type!(
@@ -101,15 +74,7 @@
                     .variant("Err", Fields::unnamed().field_of::<String>("E"))
             )
     );
-    assert_type!(
-        PhantomData<i32>,
-        Type::builder()
-            .path(Path::prelude("PhantomData"))
-            .type_params(tuple_meta_type!(i32))
-            .composite(Fields::unit())
-    );
->>>>>>> 775ef009
-}
+    assert_type!(PhantomData<i32>, TypeDefTuple::new(tuple_meta_type!()));}
 
 #[test]
 fn tuple_primitives() {
@@ -146,75 +111,6 @@
 
 #[test]
 fn struct_with_generics() {
-<<<<<<< HEAD
-	#[allow(unused)]
-	struct MyStruct<T> {
-		data: T,
-	}
-
-	impl<T> TypeInfo for MyStruct<T>
-	where
-		T: TypeInfo + 'static,
-	{
-		type Identity = Self;
-
-		fn type_info() -> Type {
-			Type::builder()
-				.path(Path::new("MyStruct", module_path!()))
-				.type_params(tuple_meta_type!(T))
-				.composite(Fields::named().field_of::<T>("data"))
-				.into()
-		}
-	}
-
-	// Normal struct
-	let struct_bool_type_info = Type::builder()
-		.path(Path::from_segments(vec!["scale_info", "tests", "MyStruct"]).unwrap())
-		.type_params(tuple_meta_type!(bool))
-		.composite(Fields::named().field_of::<bool>("data"));
-
-	assert_type!(MyStruct<bool>, struct_bool_type_info);
-
-	// With "`Self` typed" fields
-	type SelfTyped = MyStruct<Box<MyStruct<bool>>>;
-	let expected_type = Type::builder()
-		.path(Path::new("MyStruct", "scale_info::tests"))
-		.type_params(tuple_meta_type!(Box<MyStruct<bool>>))
-		.composite(Fields::named().field_of::<Box<MyStruct<bool>>>("data"));
-	assert_type!(SelfTyped, expected_type);
-}
-
-// TODO dp: this test doesn't seem to be very valuable.
-#[test]
-fn basic_struct_with_phantoms() {
-	#[allow(unused)]
-	struct SomeStruct<T> {
-		a: u8,
-		marker: PhantomData<T>,
-	}
-
-	impl<T> TypeInfo for SomeStruct<T>
-	where
-		T: TypeInfo + 'static,
-	{
-		type Identity = Self;
-
-		fn type_info() -> Type {
-			Type::builder()
-				.path(Path::new("SomeStruct", module_path!()))
-				.type_params(tuple_meta_type!(T))
-				.composite(Fields::named().field_of::<u8>("a"))
-		}
-	}
-
-	// Normal struct
-	let struct_bool_type_info = Type::builder()
-		.path(Path::from_segments(vec!["scale_info", "tests", "SomeStruct"]).unwrap())
-		.type_params(tuple_meta_type!(bool))
-		.composite(Fields::named().field_of::<u8>("a"));
-
-	assert_type!(SomeStruct<bool>, struct_bool_type_info);
-=======
     #[allow(unused)]
     struct MyStruct<T> {
         data: T,
@@ -250,5 +146,36 @@
         .type_params(tuple_meta_type!(Box<MyStruct<bool>>))
         .composite(Fields::named().field_of::<Box<MyStruct<bool>>>("data", "T"));
     assert_type!(SelfTyped, expected_type);
->>>>>>> 775ef009
+}
+
+// TODO dp: this test doesn't seem to be very valuable.
+#[test]
+fn basic_struct_with_phantoms() {
+	#[allow(unused)]
+	struct SomeStruct<T> {
+		a: u8,
+		marker: PhantomData<T>,
+	}
+
+	impl<T> TypeInfo for SomeStruct<T>
+	where
+		T: TypeInfo + 'static,
+	{
+		type Identity = Self;
+
+		fn type_info() -> Type {
+			Type::builder()
+				.path(Path::new("SomeStruct", module_path!()))
+				.type_params(tuple_meta_type!(T))
+				.composite(Fields::named().field_of::<u8>("a", "T"))
+		}
+	}
+
+	// Normal struct
+	let struct_bool_type_info = Type::builder()
+		.path(Path::from_segments(vec!["scale_info", "tests", "SomeStruct"]).unwrap())
+		.type_params(tuple_meta_type!(bool))
+		.composite(Fields::named().field_of::<u8>("a", "T"));
+
+	assert_type!(SomeStruct<bool>, struct_bool_type_info);
 }