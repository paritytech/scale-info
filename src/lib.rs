--- conflicted
+++ resolved
@@ -79,11 +79,7 @@
 /// assert_eq!(
 ///     tuple_meta_type!(i32, [u8; 32], String),
 ///     {
-<<<<<<< HEAD
-///         use type_metadata::MetaType;
-=======
 ///         use scale_info::MetaType;
->>>>>>> 6d06e566
 ///         let mut vec = Vec::new();
 ///         vec.push(MetaType::new::<i32>());
 ///         vec.push(MetaType::new::<[u8; 32]>());
@@ -134,11 +130,7 @@
 };
 
 #[cfg(feature = "derive")]
-<<<<<<< HEAD
-pub use type_metadata_derive::Metadata;
-=======
-pub use scale_info_derive::{Metadata, TypeDef, TypeId};
->>>>>>> 6d06e566
+pub use scale_info_derive::Metadata;
 
 /// A super trait that shall be implemented by all types implementing `TypeInfo`
 ///
