--- conflicted
+++ resolved
@@ -197,13 +197,9 @@
     /// A type using the [`Compact`] encoding
     Compact(TypeDefCompact<T>),
     /// A PhantomData type.
-<<<<<<< HEAD
-    Phantom(TypeDefPhantom),
-=======
     Phantom(TypeDefPhantom<T>),
     /// A type representing a sequence of bits.
     BitSequence(TypeDefBitSequence<T>),
->>>>>>> 95f1e1de
 }
 
 impl IntoPortable for TypeDef {
@@ -218,12 +214,8 @@
             TypeDef::Tuple(tuple) => tuple.into_portable(registry).into(),
             TypeDef::Primitive(primitive) => primitive.into(),
             TypeDef::Compact(compact) => compact.into_portable(registry).into(),
-<<<<<<< HEAD
-            TypeDef::Phantom(phantom) => phantom.into(),
-=======
             TypeDef::Phantom(phantom) => phantom.into_portable(registry).into(),
             TypeDef::BitSequence(bitseq) => bitseq.into_portable(registry).into(),
->>>>>>> 95f1e1de
         }
     }
 }
@@ -465,41 +457,7 @@
 #[cfg_attr(feature = "serde", derive(Serialize, Deserialize))]
 #[cfg_attr(any(feature = "std", feature = "decode"), derive(scale::Decode))]
 #[derive(PartialEq, Eq, PartialOrd, Ord, Clone, Encode, Debug)]
-<<<<<<< HEAD
 pub struct TypeDefPhantom;
-=======
-pub struct TypeDefPhantom<T: Form = MetaForm> {
-    /// The PhantomData type parameter
-    #[cfg_attr(feature = "serde", serde(rename = "type"))]
-    type_param: T::Type,
-}
-
-impl IntoPortable for TypeDefPhantom {
-    type Output = TypeDefPhantom<PortableForm>;
-
-    fn into_portable(self, registry: &mut Registry) -> Self::Output {
-        TypeDefPhantom {
-            type_param: registry.register_type(&self.type_param),
-        }
-    }
-}
-
-impl TypeDefPhantom {
-    /// Creates a new phantom type definition.
-    pub fn new(type_param: MetaType) -> Self {
-        Self { type_param }
-    }
-}
-
-impl<T> TypeDefPhantom<T>
-where
-    T: Form,
-{
-    /// Returns the type parameter type of the phantom type.
-    pub fn type_param(&self) -> &T::Type {
-        &self.type_param
-    }
-}
 
 /// Type describing a [`bitvec::vec::BitVec`].
 ///
@@ -556,5 +514,4 @@
             bit_store_type: MetaType::new::<T>(),
         }
     }
-}
->>>>>>> 95f1e1de
+}