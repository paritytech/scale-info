--- conflicted
+++ resolved
@@ -35,6 +35,7 @@
         Error,
         Result,
     },
+    parse_quote,
     punctuated::Punctuated,
     token::Comma,
     visit_mut::VisitMut,
@@ -71,15 +72,11 @@
     let ident = &ast.ident;
     trait_bounds::add(ident, &mut ast.generics, &ast.data)?;
 
-<<<<<<< HEAD
     ast.generics
         .lifetimes_mut()
         .for_each(|l| *l = parse_quote!('static));
 
     let (_, ty_generics, where_clause) = ast.generics.split_for_impl();
-=======
-    let (impl_generics, ty_generics, where_clause) = ast.generics.split_for_impl();
->>>>>>> fda65f2a
     let generic_type_ids = ast.generics.type_params().map(|ty| {
         let ty_ident = &ty.ident;
         quote! {
@@ -117,6 +114,7 @@
         .iter()
         .map(|f| {
             let (ty, ident) = (&f.ty, &f.ident);
+            // TODO: why not use the same technique as above to clear out the statics? What's the advantage of using a visitor?
             // Replace any field lifetime params with `static to prevent "unnecessary lifetime parameter"
             // warning. Any lifetime parameters are specified as 'static in the type of the impl.
             struct StaticLifetimesReplace;
