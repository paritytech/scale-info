// Copyright 2019-2021 Parity Technologies (UK) Ltd.
//
// Licensed under the Apache License, Version 2.0 (the "License");
// you may not use this file except in compliance with the License.
// You may obtain a copy of the License at
//
//     http://www.apache.org/licenses/LICENSE-2.0
//
// Unless required by applicable law or agreed to in writing, software
// distributed under the License is distributed on an "AS IS" BASIS,
// WITHOUT WARRANTIES OR CONDITIONS OF ANY KIND, either express or implied.
// See the License for the specific language governing permissions and
// limitations under the License.

use crate::prelude::{
    boxed::Box,
    collections::BTreeMap,
    marker::PhantomData,
    string::String,
    vec::Vec,
};

use crate::{
    build::*,
    MetaType,
    Path,
    Type,
    TypeDefArray,
<<<<<<< HEAD
    TypeDefCompact,
=======
    TypeDefPhantom,
>>>>>>> 93f32a50
    TypeDefPrimitive,
    TypeDefSequence,
    TypeDefTuple,
    TypeInfo,
};

macro_rules! impl_metadata_for_primitives {
    ( $( $t:ty => $ident_kind:expr, )* ) => { $(
        impl TypeInfo for $t {
            type Identity = Self;

            fn type_info() -> Type {
                $ident_kind.into()
            }
        }
    )* }
}

impl_metadata_for_primitives!(
    bool => TypeDefPrimitive::Bool,
    char => TypeDefPrimitive::Char,
    u8 => TypeDefPrimitive::U8,
    u16 => TypeDefPrimitive::U16,
    u32 => TypeDefPrimitive::U32,
    u64 => TypeDefPrimitive::U64,
    u128 => TypeDefPrimitive::U128,
    i8 => TypeDefPrimitive::I8,
    i16 => TypeDefPrimitive::I16,
    i32 => TypeDefPrimitive::I32,
    i64 => TypeDefPrimitive::I64,
    i128 => TypeDefPrimitive::I128,
);

macro_rules! impl_metadata_for_array {
    ( $( $n:expr )* ) => {
        $(
            impl<T: TypeInfo + 'static> TypeInfo for [T; $n] {
                type Identity = Self;

                fn type_info() -> Type {
                    TypeDefArray::new($n, MetaType::new::<T>()).into()
                }
            }
        )*
    }
}

#[rustfmt::skip]
impl_metadata_for_array!(
        1  2  3  4  5  6  7  8  9
    10 11 12 13 14 15 16 17 18 19
    20 21 22 23 24 25 26 27 28 29
    30 31 32
    40 48 56 64 72 96 128 160 192 224 256
);

macro_rules! impl_metadata_for_tuple {
    ( $($ty:ident),* ) => {
        impl<$($ty),*> TypeInfo for ($($ty,)*)
        where
            $(
                $ty: TypeInfo+ 'static,
            )*
        {
            type Identity = Self;

            fn type_info() -> Type {
                TypeDefTuple::new(tuple_meta_type!($($ty),*)).into()
            }
        }
    }
}

impl_metadata_for_tuple!();
impl_metadata_for_tuple!(A);
impl_metadata_for_tuple!(A, B);
impl_metadata_for_tuple!(A, B, C);
impl_metadata_for_tuple!(A, B, C, D);
impl_metadata_for_tuple!(A, B, C, D, E);
impl_metadata_for_tuple!(A, B, C, D, E, F);
impl_metadata_for_tuple!(A, B, C, D, E, F, G);
impl_metadata_for_tuple!(A, B, C, D, E, F, G, H);
impl_metadata_for_tuple!(A, B, C, D, E, F, G, H, I);
impl_metadata_for_tuple!(A, B, C, D, E, F, G, H, I, J);
impl_metadata_for_tuple!(A, B, C, D, E, F, G, H, I, J, K);
impl_metadata_for_tuple!(A, B, C, D, E, F, G, H, I, J, K, L);
impl_metadata_for_tuple!(A, B, C, D, E, F, G, H, I, J, K, L, M);
impl_metadata_for_tuple!(A, B, C, D, E, F, G, H, I, J, K, L, M, N);
impl_metadata_for_tuple!(A, B, C, D, E, F, G, H, I, J, K, L, M, N, O);
impl_metadata_for_tuple!(A, B, C, D, E, F, G, H, I, J, K, L, M, N, O, P);

impl<T> TypeInfo for Vec<T>
where
    T: TypeInfo + 'static,
{
    type Identity = [T];

    fn type_info() -> Type {
        Self::Identity::type_info()
    }
}

impl<T> TypeInfo for Option<T>
where
    T: TypeInfo + 'static,
{
    type Identity = Self;

    fn type_info() -> Type {
        Type::builder()
            .path(Path::prelude("Option"))
            .type_params(tuple_meta_type![T])
            .variant(
                Variants::with_fields()
                    .variant_unit("None")
                    .variant("Some", Fields::unnamed().field_of::<T>("T")),
            )
    }
}

impl<T, E> TypeInfo for Result<T, E>
where
    T: TypeInfo + 'static,
    E: TypeInfo + 'static,
{
    type Identity = Self;

    fn type_info() -> Type {
        Type::builder()
            .path(Path::prelude("Result"))
            .type_params(tuple_meta_type!(T, E))
            .variant(
                Variants::with_fields()
                    .variant("Ok", Fields::unnamed().field_of::<T>("T"))
                    .variant("Err", Fields::unnamed().field_of::<E>("E")),
            )
    }
}

impl<K, V> TypeInfo for BTreeMap<K, V>
where
    K: TypeInfo + 'static,
    V: TypeInfo + 'static,
{
    type Identity = Self;

    fn type_info() -> Type {
        Type::builder()
            .path(Path::prelude("BTreeMap"))
            .type_params(tuple_meta_type![(K, V)])
            .composite(Fields::unnamed().field_of::<[(K, V)]>("[(K, V)]"))
    }
}

impl<T> TypeInfo for Box<T>
where
    T: TypeInfo + ?Sized + 'static,
{
    type Identity = T;

    fn type_info() -> Type {
        Self::Identity::type_info()
    }
}

impl<T> TypeInfo for &T
where
    T: TypeInfo + ?Sized + 'static,
{
    type Identity = T;

    fn type_info() -> Type {
        Self::Identity::type_info()
    }
}

impl<T> TypeInfo for &mut T
where
    T: TypeInfo + ?Sized + 'static,
{
    type Identity = T;

    fn type_info() -> Type {
        Self::Identity::type_info()
    }
}

impl<T> TypeInfo for [T]
where
    T: TypeInfo + 'static,
{
    type Identity = Self;

    fn type_info() -> Type {
        TypeDefSequence::of::<T>().into()
    }
}

impl TypeInfo for str {
    type Identity = Self;

    fn type_info() -> Type {
        TypeDefPrimitive::Str.into()
    }
}

impl TypeInfo for String {
    type Identity = str;

    fn type_info() -> Type {
        Self::Identity::type_info()
    }
}

impl<T> TypeInfo for PhantomData<T>
where
    T: TypeInfo + ?Sized + 'static,
{
    type Identity = Self;

    fn type_info() -> Type {
        TypeDefPhantom::new(MetaType::new::<T>()).into()
    }
}

impl<T> TypeInfo for scale::Compact<T>
where
    T: TypeInfo + 'static,
{
    type Identity = Self;
    fn type_info() -> Type {
        TypeDefCompact::new(MetaType::new::<T>()).into()
    }
}<|MERGE_RESOLUTION|>--- conflicted
+++ resolved
@@ -26,11 +26,8 @@
     Path,
     Type,
     TypeDefArray,
-<<<<<<< HEAD
     TypeDefCompact,
-=======
     TypeDefPhantom,
->>>>>>> 93f32a50
     TypeDefPrimitive,
     TypeDefSequence,
     TypeDefTuple,
