--- conflicted
+++ resolved
@@ -30,14 +30,6 @@
 use proc_macro2::TokenStream as TokenStream2;
 use quote::quote;
 use syn::{
-<<<<<<< HEAD
-	parse::{Error, Result},
-	parse_quote,
-	punctuated::Punctuated,
-	token::Comma,
-	Data, DataEnum, DataStruct, DeriveInput, Expr, ExprLit, Field, Fields, Lit, Variant,
-	Ident, PathArguments, AngleBracketedGenericArguments, GenericArgument, TypePath,
-=======
     parse::{
         Error,
         Result,
@@ -55,7 +47,7 @@
     Fields,
     Lit,
     Variant,
->>>>>>> 775ef009
+    Ident, PathArguments, AngleBracketedGenericArguments, GenericArgument, TypePath,
 };
 
 #[proc_macro_derive(TypeInfo)]
@@ -73,7 +65,6 @@
 }
 
 fn generate_type(input: TokenStream2) -> Result<TokenStream2> {
-<<<<<<< HEAD
 	let mut ast: DeriveInput = syn::parse2(input.clone())?;
 
 	ast.generics.type_params_mut().for_each(|p| {
@@ -115,50 +106,10 @@
 	};
 
 	Ok(impl_wrapper::wrap(ident, "TYPE_INFO", type_info_impl))
-=======
-    let mut ast: DeriveInput = syn::parse2(input.clone())?;
-
-    ast.generics.type_params_mut().for_each(|p| {
-        p.bounds.push(parse_quote!(_scale_info::TypeInfo));
-        p.bounds.push(parse_quote!('static));
-    });
-
-    let ident = &ast.ident;
-    let (impl_generics, ty_generics, where_clause) = ast.generics.split_for_impl();
-    let generic_type_ids = ast.generics.type_params().map(|ty| {
-        let ty_ident = &ty.ident;
-        quote! {
-            _scale_info::meta_type::<#ty_ident>()
-        }
-    });
-
-    let ast: DeriveInput = syn::parse2(input.clone())?;
-    let build_type = match &ast.data {
-        Data::Struct(ref s) => generate_composite_type(s),
-        Data::Enum(ref e) => generate_variant_type(e),
-        Data::Union(_) => return Err(Error::new_spanned(input, "Unions not supported")),
-    };
-
-    let type_info_impl = quote! {
-        impl #impl_generics _scale_info::TypeInfo for #ident #ty_generics #where_clause {
-            type Identity = Self;
-            fn type_info() -> _scale_info::Type {
-                _scale_info::Type::builder()
-                    .path(_scale_info::Path::new(stringify!(#ident), module_path!()))
-                    .type_params(__core::vec![ #( #generic_type_ids ),* ])
-                    .#build_type
-                    .into()
-            }
-        }
-    };
-
-    Ok(impl_wrapper::wrap(ident, "TYPE_INFO", type_info_impl))
->>>>>>> 775ef009
 }
 
 type FieldsList = Punctuated<Field, Comma>;
 
-<<<<<<< HEAD
 /// Given a type `Path`, find all generics params that are used in a
 /// `PhantomData` and return them as a `Vec` of `Ident`.
 /// E.g. given `utils::stuff::Thing<PhantomData<P>, Q, PhantomData<R>>`, return
@@ -190,7 +141,8 @@
 	let field_tokens = fields
 		.iter()
 		.fold(Vec::new(), |mut acc, field| {
-			let (ty, ident) = (&field.ty, &field.ident);
+            let (ty, ident) = (&field.ty, &field.ident);
+            let type_name = clean_type_string(&quote!(#ty).to_string());
 			match ty {
 					// Regular types, e.g. `struct A<T> { a: PhantomData<T>, b: u8 }`
 					// Check for phantom types and skip them; record any
@@ -200,9 +152,9 @@
 						if phantoms.is_empty() {
 							let tokens =
 								if let Some(i) = ident {
-									quote! {.field_of::<#ty>(stringify!(#i)) }
+									quote! {.field_of::<#ty>(stringify!(#i), #type_name) }
 								} else {
-									quote! {.field_of::<#ty>() }
+									quote! {.field_of::<#ty>(#type_name) }
 								};
 							acc.push(tokens);
 						} else {
@@ -225,18 +177,18 @@
 						let tuple = syn::Type::Tuple(syn::TypeTuple { elems: punctuated, paren_token: *paren_token });
 						let tokens =
 							if let Some(i) = ident {
-								quote! { .field_of::<#tuple>(stringify!(#i)) }
+								quote! { .field_of::<#tuple>(stringify!(#i), #type_name) }
 							} else {
-								quote! { .field_of::<#tuple>()}
+								quote! { .field_of::<#tuple>(#type_name)}
 							};
 						acc.push(tokens)
 					},
 					_ => {
 						let tokens =
 							if let Some(i) = ident {
-								quote! { .field_of::<#ty>(stringify!(#i)) }
+								quote! { .field_of::<#ty>(stringify!(#i), #type_name) }
 							} else {
-								quote! { .field_of::<#ty>()}
+								quote! { .field_of::<#ty>(#type_name)}
 							};
 						acc.push(tokens)
 					}
@@ -244,42 +196,6 @@
 			acc
 		});
 	(field_tokens, phantom_params)
-}
-
-/// Generate code for a composite type. Returns the token stream and all the
-/// generic types used in `PhantomData` members.
-fn generate_composite_type(data_struct: &DataStruct) -> (TokenStream2, Vec<Ident>) {
-	let (fields, phantom_params) = match data_struct.fields {
-		Fields::Named(ref fs) => {
-			let (fields, phantoms) = generate_fields(&fs.named);
-			(quote! { named()#( #fields )* }, phantoms)
-		}
-		Fields::Unnamed(ref fs) => {
-			let (fields, phantoms) = generate_fields(&fs.unnamed);
-			(quote! { unnamed()#( #fields )* }, phantoms)
-		}
-		Fields::Unit => (quote! { unit() }, Vec::new()),
-	};
-	(quote! { composite(_scale_info::build::Fields::#fields) }, phantom_params)
-=======
-fn generate_fields(fields: &FieldsList) -> Vec<TokenStream2> {
-    fields
-        .iter()
-        .map(|f| {
-            let (ty, ident) = (&f.ty, &f.ident);
-            let type_name = clean_type_string(&quote!(#ty).to_string());
-
-            if let Some(i) = ident {
-                quote! {
-                    .field_of::<#ty>(stringify!(#i), #type_name)
-                }
-            } else {
-                quote! {
-                    .field_of::<#ty>(#type_name)
-                }
-            }
-        })
-        .collect()
 }
 
 fn clean_type_string(input: &str) -> String {
@@ -299,26 +215,21 @@
         .replace(" >", ">")
 }
 
-fn generate_composite_type(data_struct: &DataStruct) -> TokenStream2 {
-    let fields = match data_struct.fields {
-        Fields::Named(ref fs) => {
-            let fields = generate_fields(&fs.named);
-            quote! { named()#( #fields )* }
-        }
-        Fields::Unnamed(ref fs) => {
-            let fields = generate_fields(&fs.unnamed);
-            quote! { unnamed()#( #fields )* }
-        }
-        Fields::Unit => {
-            quote! {
-                unit()
-            }
-        }
-    };
-    quote! {
-        composite(_scale_info::build::Fields::#fields)
-    }
->>>>>>> 775ef009
+/// Generate code for a composite type. Returns the token stream and all the
+/// generic types used in `PhantomData` members.
+fn generate_composite_type(data_struct: &DataStruct) -> (TokenStream2, Vec<Ident>) {
+	let (fields, phantom_params) = match data_struct.fields {
+		Fields::Named(ref fs) => {
+			let (fields, phantoms) = generate_fields(&fs.named);
+			(quote! { named()#( #fields )* }, phantoms)
+		}
+		Fields::Unnamed(ref fs) => {
+			let (fields, phantoms) = generate_fields(&fs.unnamed);
+			(quote! { unnamed()#( #fields )* }, phantoms)
+		}
+		Fields::Unit => (quote! { unit() }, Vec::new()),
+	};
+	(quote! { composite(_scale_info::build::Fields::#fields) }, phantom_params)
 }
 
 type VariantList = Punctuated<Variant, Comma>;
@@ -363,7 +274,6 @@
         })
 }
 
-<<<<<<< HEAD
 /// Build enum variants while keeping track of any `PhantomData` members so we can skip them later.
 fn generate_variant_type(data_enum: &DataEnum) -> (TokenStream2, Vec<Ident>) {
 	let variants = &data_enum.variants;
@@ -413,50 +323,4 @@
 		},
 		phantom_params
 	)
-=======
-fn generate_variant_type(data_enum: &DataEnum) -> TokenStream2 {
-    let variants = &data_enum.variants;
-
-    if is_c_like_enum(&variants) {
-        return generate_c_like_enum_def(variants)
-    }
-
-    let variants = variants.into_iter().map(|v| {
-        let ident = &v.ident;
-        let v_name = quote! {stringify!(#ident) };
-        match v.fields {
-            Fields::Named(ref fs) => {
-                let fields = generate_fields(&fs.named);
-                quote! {
-                    .variant(
-                        #v_name,
-                        _scale_info::build::Fields::named()
-                            #( #fields)*
-                    )
-                }
-            }
-            Fields::Unnamed(ref fs) => {
-                let fields = generate_fields(&fs.unnamed);
-                quote! {
-                    .variant(
-                        #v_name,
-                        _scale_info::build::Fields::unnamed()
-                            #( #fields)*
-                    )
-                }
-            }
-            Fields::Unit => {
-                quote! {
-                    .variant_unit(#v_name)
-                }
-            }
-        }
-    });
-    quote! {
-        variant(
-            _scale_info::build::Variants::with_fields()
-                #( #variants)*
-        )
-    }
->>>>>>> 775ef009
 }