--- conflicted
+++ resolved
@@ -132,39 +132,6 @@
             docs: docs.to_vec(),
         }
     }
-<<<<<<< HEAD
-
-    /// Creates a new named field.
-    ///
-    /// Use this constructor if you want to instantiate from a given
-    /// compile-time type.
-    pub fn named_of<T>(name: &'static str, type_name: &'static str) -> Field
-    where
-        T: TypeInfo + ?Sized + 'static,
-    {
-        Self::new(Some(name), MetaType::new::<T>(), type_name)
-    }
-
-    /// Creates a new unnamed field.
-    ///
-    /// Use this constructor if you want to instantiate an unnamed field from a
-    /// given compile-time type.
-    pub fn unnamed_of<T>(type_name: &'static str) -> Field
-    where
-        T: TypeInfo + ?Sized + 'static,
-    {
-        Self::new(None, MetaType::new::<T>(), type_name)
-    }
-
-    /// Creates a new [`Compact`] field.
-    pub fn compact_of<T>(name: Option<&'static str>, type_name: &'static str) -> Field
-    where
-        T: HasCompact + TypeInfo + 'static,
-    {
-        Self::new(name, MetaType::new::<scale::Compact<T>>(), type_name)
-    }
-=======
->>>>>>> ce199ab0
 }
 
 impl<T> Field<T>
