--- conflicted
+++ resolved
@@ -204,10 +204,7 @@
     struct Dense {
         #[codec(compact)]
         a: u128,
-<<<<<<< HEAD
-=======
         a_not_compact: u128,
->>>>>>> aae525fb
         b: [u8; 32],
         #[codec(compact)]
         c: u64,
@@ -224,32 +221,6 @@
                 .path(Path::new("Dense", module_path!()))
                 .composite(
                     Fields::named()
-<<<<<<< HEAD
-                        .field_of::<u8>("a", "i32")
-                        .compact()
-                        .field_of::<[u8; 32]>("b", "[u8; 32]")
-                        .field_of::<u64>("c", "u64")
-                        .compact(),
-                )
-        }
-    }
-
-    assert_json_for_type::<Dense>(json![{
-    "path": ["json", "Dense"],
-        "def": {
-            "composite": {
-                "fields": [
-                    { "name": "a", "type": 1, "typeName": "i32", "compact": true },
-                    { "name": "b", "type": 2, "typeName": "[u8; 32]" },
-                    { "name": "c", "type": 3, "typeName": "u64", "compact": true },
-                ],
-            },
-        }
-    }]);
-}
-
-#[test]
-=======
                         .compact_of::<u128>("a", "u128")
                         .field_of::<u128>("a_not_compact", "u128")
                         .field_of::<[u8; 32]>("b", "[u8; 32]")
@@ -272,7 +243,7 @@
     }]);
 }
 
->>>>>>> aae525fb
+#[test]
 fn test_struct_with_phantom() {
     use scale_info::prelude::marker::PhantomData;
     #[derive(TypeInfo)]
