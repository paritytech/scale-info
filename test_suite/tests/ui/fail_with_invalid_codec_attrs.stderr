--- conflicted
+++ resolved
@@ -7,26 +7,8 @@
 error: Invalid attribute on field, only `#[codec(skip)]`, `#[codec(compact)]` and `#[codec(encoded_as = "$EncodeAs")]` are accepted.
   --> $DIR/fail_with_invalid_codec_attrs.rs:13:19
    |
-<<<<<<< HEAD
-13 |     Thing(#[codec(index = 3, compact)] u32),
-   |             ^^^^^^^^^^^^^^^^^^^^^^^^^
-
-error: proc-macro derive panicked
-  --> $DIR/fail_with_invalid_codec_attrs.rs:11:10
-   |
-11 | #[derive(TypeInfo, Encode)]
-   |          ^^^^^^^^
-   |
-   = help: message: Internal error. `#[codec(…)]` attributes must be checked in `parity-scale-codec`. This is a bug.: Error("expected literal")
-=======
 13 |     Thing(#[codec(index = 3)] u32),
    |                   ^^^^^^^^^
-
-error: expected literal
-  --> $DIR/fail_with_invalid_codec_attrs.rs:18:21
-   |
-18 |     #[codec(index = a)]
-   |                     ^
 
 error: proc-macro derive panicked
   --> $DIR/fail_with_invalid_codec_attrs.rs:16:18
@@ -37,10 +19,10 @@
    = help: message: scale-info: Bad index in `#[codec(index = …)]`, see `parity-scale-codec` error: Error("expected literal")
 
 error: expected literal
-  --> $DIR/fail_with_invalid_codec_attrs.rs:24:25
+  --> $DIR/fail_with_invalid_codec_attrs.rs:18:21
    |
-24 |     #[codec(encode_as = u8, compact)]
-   |                         ^^
+18 |     #[codec(index = a)]
+   |                     ^
 
 error: proc-macro derive panicked
   --> $DIR/fail_with_invalid_codec_attrs.rs:22:18
@@ -49,4 +31,9 @@
    |                  ^^^^^^^^
    |
    = help: message: scale-info: Bad index in `#[codec(index = …)]`, see `parity-scale-codec` error: Error("expected literal")
->>>>>>> 3b542f4d
+
+error: expected literal
+  --> $DIR/fail_with_invalid_codec_attrs.rs:24:25
+   |
+24 |     #[codec(encode_as = u8, compact)]
+   |                         ^^