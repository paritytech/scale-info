--- conflicted
+++ resolved
@@ -67,73 +67,6 @@
 
 #[test]
 fn test_builtins() {
-<<<<<<< HEAD
-	// arrays
-	assert_json_for_type::<[u8; 2]>(json!({ "def": { "array": { "len": 2, "type": 1 } } }));
-	assert_json_for_type::<[bool; 4]>(json!({ "def": { "array": { "len": 4, "type": 1 } } }));
-	assert_json_for_type::<[char; 8]>(json!({ "def": { "array": { "len": 8, "type": 1 } } }));
-	// tuples
-	assert_json_for_type::<(u8, bool)>(json!({ "def": { "tuple": [ 1, 2 ] } }));
-	assert_json_for_type::<(u8, bool, char, u128)>(json!({ "def": { "tuple": [ 1, 2, 3, 4 ] } }));
-	assert_json_for_type::<(u8, bool, char, u128, i32, u32)>(json!({
-		"def": {
-			"tuple": [ 1, 2, 3, 4, 5, 6 ]
-		}
-	}));
-	// sequences
-	assert_json_for_type::<[bool]>(json!({ "def": { "sequence": { "type": 1 } } }));
-	assert_json_for_type::<&[bool]>(json!({ "def": { "sequence": { "type": 1 } } }));
-	assert_json_for_type::<Vec<bool>>(json!({ "def": { "sequence": { "type": 1 } } }));
-	// complex types
-	assert_json_for_type::<Option<&str>>(json!({
-		"path": ["Option"],
-		"params": [1],
-		"def": {
-			"variant": {
-				"variants": [
-					{
-						"name": "None",
-					},
-					{
-						"name": "Some",
-						"fields": [ { "type": 1 } ]
-					},
-				]
-			}
-		}
-	}));
-	assert_json_for_type::<Result<u32, u64>>(json!({
-		"path": ["Result"],
-		"params": [1, 2],
-		"def": {
-			"variant": {
-				"variants": [
-					{
-						"name": "Ok",
-						"fields": [ { "type": 1 } ]
-					},
-					{
-						"name": "Err",
-						"fields": [ { "type": 2 } ]
-					}
-				]
-			}
-		}
-	}));
-	// references
-	assert_json_for_type::<&bool>(json!({ "def": { "primitive": "bool" } }));
-	assert_json_for_type::<&mut str>(json!({ "def": { "primitive": "str" } }));
-	assert_json_for_type::<alloc::boxed::Box<u32>>(json!({ "def": { "primitive": "u32" } }));
-	// strings
-	assert_json_for_type::<alloc::string::String>(json!({ "def": { "primitive": "str" } }));
-	assert_json_for_type::<str>(json!({ "def": { "primitive": "str" } }));
-	// PhantomData
-	assert_json_for_type::<core::marker::PhantomData<bool>>(json!({
-		"def": {
-			"tuple": [],
-		}
-	}))
-=======
     // arrays
     assert_json_for_type::<[u8; 2]>(
         json!({ "def": { "array": { "len": 2, "type": 1 } } }),
@@ -205,15 +138,12 @@
         json!({ "def": { "primitive": "str" } }),
     );
     assert_json_for_type::<str>(json!({ "def": { "primitive": "str" } }));
-    // PhantomData
-    assert_json_for_type::<core::marker::PhantomData<bool>>(json!({
-        "path": ["PhantomData"],
-        "params": [1],
-        "def": {
-            "composite": {},
-        }
-    }))
->>>>>>> 775ef009
+	// PhantomData
+	assert_json_for_type::<core::marker::PhantomData<bool>>(json!({
+		"def": {
+			"tuple": [],
+		}
+	}))
 }
 
 #[test]
