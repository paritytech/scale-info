--- conflicted
+++ resolved
@@ -194,8 +194,6 @@
 	pub fn resolve(&self, id: NonZeroU32) -> Option<&Type<CompactForm>> {
 		self.types.get((id.get() - 1) as usize)
 	}
-<<<<<<< HEAD
-=======
 
 	/// Returns an iterator for all types paired with their associated NonZeroU32 identifier.
 	pub fn enumerate(&self) -> impl Iterator<Item = (NonZeroU32, &Type<CompactForm>)> {
@@ -204,13 +202,34 @@
 			(id, ty)
 		})
 	}
->>>>>>> 0aad2bba
 }
 
 #[cfg(test)]
 mod tests {
 	use super::*;
-<<<<<<< HEAD
+
+	#[test]
+	fn readonly_enumerate() {
+		let mut registry = Registry::new();
+		registry.register_type(&MetaType::new::<u32>());
+		registry.register_type(&MetaType::new::<bool>());
+		registry.register_type(&MetaType::new::<Option<(u32, bool)>>());
+
+		let readonly: RegistryReadOnly = registry.into();
+
+		assert_eq!(4, readonly.enumerate().count());
+
+		let mut expected = 1;
+		for (i, _) in readonly.enumerate() {
+			assert_eq!(NonZeroU32::new(expected).unwrap(), i);
+			expected += 1;
+		}
+	}
+}
+
+#[cfg(test)]
+mod tests {
+	use super::*;
 	use crate::{build::Fields, meta_type, Path, TypeDef, TypeInfo};
 
 	#[test]
@@ -248,24 +267,6 @@
 			}
 		} else {
 			panic!("Should be a composite type definition")
-=======
-
-	#[test]
-	fn readonly_enumerate() {
-		let mut registry = Registry::new();
-		registry.register_type(&MetaType::new::<u32>());
-		registry.register_type(&MetaType::new::<bool>());
-		registry.register_type(&MetaType::new::<Option<(u32, bool)>>());
-
-		let readonly: RegistryReadOnly = registry.into();
-
-		assert_eq!(4, readonly.enumerate().count());
-
-		let mut expected = 1;
-		for (i, _) in readonly.enumerate() {
-			assert_eq!(NonZeroU32::new(expected).unwrap(), i);
-			expected += 1;
->>>>>>> 0aad2bba
 		}
 	}
 }