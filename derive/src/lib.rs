--- conflicted
+++ resolved
@@ -38,11 +38,8 @@
     parse_quote,
     punctuated::Punctuated,
     token::Comma,
-<<<<<<< HEAD
+    visit_mut::VisitMut,
     AttrStyle,
-=======
-    visit_mut::VisitMut,
->>>>>>> 93f32a50
     Data,
     DataEnum,
     DataStruct,
