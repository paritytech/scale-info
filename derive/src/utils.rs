--- conflicted
+++ resolved
@@ -23,12 +23,9 @@
 use proc_macro2::TokenStream;
 use quote::quote;
 use syn::{
-<<<<<<< HEAD
     parse::Parse,
     punctuated::Punctuated,
-=======
     parse_quote,
->>>>>>> ce199ab0
     spanned::Spanned,
     token,
     AttrStyle,
@@ -40,38 +37,6 @@
     Variant,
 };
 
-<<<<<<< HEAD
-/// Trait bounds.
-pub type TypeParams = Punctuated<syn::TypeParam, token::Comma>;
-
-/// Parse `name(T, N)` as a custom trait bound.
-struct SkipTypeParams<N> {
-    _name: N,
-    _paren_token: token::Paren,
-    params: TypeParams,
-}
-
-impl<N: Parse> Parse for SkipTypeParams<N> {
-    fn parse(input: syn::parse::ParseStream) -> syn::Result<Self> {
-        let content;
-        Ok(Self {
-            _name: input.parse()?,
-            _paren_token: syn::parenthesized!(content in input),
-            params: content.parse_terminated(syn::TypeParam::parse)?,
-        })
-    }
-}
-
-syn::custom_keyword!(skip_type_params);
-
-/// Look for a `#[scale_info(skip_type_params(…))]`in the given attributes.
-///
-/// If found, do not register the given type params or require `TypeInfo` bounds for them.
-pub fn skipped_type_params(attrs: &[Attribute]) -> Option<TypeParams> {
-    scale_info_meta_item(attrs.iter(), |meta: SkipTypeParams<skip_type_params>| {
-        Some(meta.params)
-    })
-=======
 /// Return all doc attributes literals found.
 pub fn get_doc_literals(attrs: &[syn::Attribute]) -> Vec<syn::Lit> {
     attrs
@@ -92,16 +57,43 @@
             }
         })
         .collect()
->>>>>>> ce199ab0
+}
+
+/// Trait bounds.
+pub type TypeParams = Punctuated<syn::TypeParam, token::Comma>;
+
+/// Parse `name(T, N)` as a custom trait bound.
+struct SkipTypeParams<N> {
+    _name: N,
+    _paren_token: token::Paren,
+    params: TypeParams,
+}
+
+impl<N: Parse> Parse for SkipTypeParams<N> {
+    fn parse(input: syn::parse::ParseStream) -> syn::Result<Self> {
+        let content;
+        Ok(Self {
+            _name: input.parse()?,
+            _paren_token: syn::parenthesized!(content in input),
+            params: content.parse_terminated(syn::TypeParam::parse)?,
+        })
+    }
+}
+
+syn::custom_keyword!(skip_type_params);
+
+/// Look for a `#[scale_info(skip_type_params(…))]`in the given attributes.
+///
+/// If found, do not register the given type params or require `TypeInfo` bounds for them.
+pub fn skipped_type_params(attrs: &[Attribute]) -> Option<TypeParams> {
+    scale_info_meta_item(attrs.iter(), |meta: SkipTypeParams<skip_type_params>| {
+        Some(meta.params)
+    })
 }
 
 /// Look for a `#[codec(index = $int)]` attribute on a variant. If no attribute
 /// is found, fall back to the discriminant or just the variant index.
 pub fn variant_index(v: &Variant, i: usize) -> TokenStream {
-<<<<<<< HEAD
-    // first look for an attribute
-    let index = codec_meta_item(v.attrs.iter(), |meta| {
-=======
     // first look for an `index` attribute…
     let index = maybe_index(v);
     // …then fallback to discriminant or just index
@@ -121,8 +113,7 @@
         .iter()
         .filter(|attr| attr.style == AttrStyle::Outer);
 
-    find_meta_item(outer_attrs, |meta| {
->>>>>>> ce199ab0
+    codec_meta_item(outer_attrs, |meta| {
         if let NestedMeta::Meta(Meta::NameValue(ref nv)) = meta {
             if nv.path.is_ident("index") {
                 if let Lit::Int(ref v) = nv.lit {
