// Copyright 2019-2020 Parity Technologies (UK) Ltd.
//
// Licensed under the Apache License, Version 2.0 (the "License");
// you may not use this file except in compliance with the License.
// You may obtain a copy of the License at
//
//     http://www.apache.org/licenses/LICENSE-2.0
//
// Unless required by applicable law or agreed to in writing, software
// distributed under the License is distributed on an "AS IS" BASIS,
// WITHOUT WARRANTIES OR CONDITIONS OF ANY KIND, either express or implied.
// See the License for the specific language governing permissions and
// limitations under the License.

#![cfg_attr(not(feature = "std"), no_std)]

extern crate alloc;
extern crate proc_macro;

mod impl_wrapper;
mod trait_bounds;

use alloc::{
    string::{
        String,
        ToString,
    },
    vec::Vec,
};
use proc_macro::TokenStream;
use proc_macro2::TokenStream as TokenStream2;
use quote::quote;
use syn::{
    parse::{
        Error,
        Result,
    },
    punctuated::Punctuated,
    token::Comma,
    Data,
    DataEnum,
    DataStruct,
    DeriveInput,
    Expr,
    ExprLit,
    Field,
    Fields,
    Lit,
    Variant,
};

#[proc_macro_derive(TypeInfo)]
pub fn type_info(input: TokenStream) -> TokenStream {
    match generate(input.into()) {
        Ok(output) => output.into(),
        Err(err) => err.to_compile_error().into(),
    }
}

fn generate(input: TokenStream2) -> Result<TokenStream2> {
    let mut tokens = quote! {};
    tokens.extend(generate_type(input)?);
    Ok(tokens)
}

fn generate_type(input: TokenStream2) -> Result<TokenStream2> {
    let mut ast: DeriveInput = syn::parse2(input.clone())?;

<<<<<<< HEAD
    trait_bounds::add(&ast.ident, &mut ast.generics, &ast.data)?;
=======
    ast.generics.type_params_mut().for_each(|p| {
        p.bounds.push(parse_quote!(::scale_info::TypeInfo));
        p.bounds.push(parse_quote!('static));
    });
>>>>>>> afba7050

    let ident = &ast.ident;
    let (impl_generics, ty_generics, where_clause) = ast.generics.split_for_impl();
    let generic_type_ids = ast.generics.type_params().map(|ty| {
        let ty_ident = &ty.ident;
        quote! {
            ::scale_info::meta_type::<#ty_ident>()
        }
    });

    let ast: DeriveInput = syn::parse2(input.clone())?;
    let build_type = match &ast.data {
        Data::Struct(ref s) => generate_composite_type(s),
        Data::Enum(ref e) => generate_variant_type(e),
        Data::Union(_) => return Err(Error::new_spanned(input, "Unions not supported")),
    };

    let type_info_impl = quote! {
        impl #impl_generics ::scale_info::TypeInfo for #ident #ty_generics #where_clause {
            type Identity = Self;
            fn type_info() -> ::scale_info::Type {
                ::scale_info::Type::builder()
                    .path(::scale_info::Path::new(stringify!(#ident), module_path!()))
                    .type_params(::scale_info::prelude::vec![ #( #generic_type_ids ),* ])
                    .#build_type
                    .into()
            }
        }
    };

    Ok(impl_wrapper::wrap(ident, "TYPE_INFO", type_info_impl))
}

type FieldsList = Punctuated<Field, Comma>;

fn generate_fields(fields: &FieldsList) -> Vec<TokenStream2> {
    fields
        .iter()
        .map(|f| {
            let (ty, ident) = (&f.ty, &f.ident);
            let type_name = clean_type_string(&quote!(#ty).to_string());

            if let Some(i) = ident {
                quote! {
                    .field_of::<#ty>(stringify!(#i), #type_name)
                }
            } else {
                quote! {
                    .field_of::<#ty>(#type_name)
                }
            }
        })
        .collect()
}

fn clean_type_string(input: &str) -> String {
    input
        .replace(" ::", "::")
        .replace(":: ", "::")
        .replace(" ,", ",")
        .replace(" ;", ";")
        .replace(" [", "[")
        .replace("[ ", "[")
        .replace(" ]", "]")
        .replace(" (", "(")
        .replace("( ", "(")
        .replace(" )", ")")
        .replace(" <", "<")
        .replace("< ", "<")
        .replace(" >", ">")
}

fn generate_composite_type(data_struct: &DataStruct) -> TokenStream2 {
    let fields = match data_struct.fields {
        Fields::Named(ref fs) => {
            let fields = generate_fields(&fs.named);
            quote! { named()#( #fields )* }
        }
        Fields::Unnamed(ref fs) => {
            let fields = generate_fields(&fs.unnamed);
            quote! { unnamed()#( #fields )* }
        }
        Fields::Unit => {
            quote! {
                unit()
            }
        }
    };
    quote! {
        composite(::scale_info::build::Fields::#fields)
    }
}

type VariantList = Punctuated<Variant, Comma>;

fn generate_c_like_enum_def(variants: &VariantList) -> TokenStream2 {
    let variants = variants.into_iter().enumerate().map(|(i, v)| {
        let name = &v.ident;
        let discriminant = if let Some((
            _,
            Expr::Lit(ExprLit {
                lit: Lit::Int(lit_int),
                ..
            }),
        )) = &v.discriminant
        {
            match lit_int.base10_parse::<u64>() {
                Ok(i) => i,
                Err(err) => return err.to_compile_error(),
            }
        } else {
            i as u64
        };
        quote! {
            .variant(stringify!(#name), #discriminant)
        }
    });
    quote! {
        variant(
            ::scale_info::build::Variants::fieldless()
                #( #variants )*
        )
    }
}

fn is_c_like_enum(variants: &VariantList) -> bool {
    // any variant has an explicit discriminant
    variants.iter().any(|v| v.discriminant.is_some()) ||
        // all variants are unit
        variants.iter().all(|v| match v.fields {
            Fields::Unit => true,
            _ => false,
        })
}

fn generate_variant_type(data_enum: &DataEnum) -> TokenStream2 {
    let variants = &data_enum.variants;

    if is_c_like_enum(&variants) {
        return generate_c_like_enum_def(variants)
    }

    let variants = variants.into_iter().map(|v| {
        let ident = &v.ident;
        let v_name = quote! {stringify!(#ident) };
        match v.fields {
            Fields::Named(ref fs) => {
                let fields = generate_fields(&fs.named);
                quote! {
                    .variant(
                        #v_name,
                        ::scale_info::build::Fields::named()
                            #( #fields)*
                    )
                }
            }
            Fields::Unnamed(ref fs) => {
                let fields = generate_fields(&fs.unnamed);
                quote! {
                    .variant(
                        #v_name,
                        ::scale_info::build::Fields::unnamed()
                            #( #fields)*
                    )
                }
            }
            Fields::Unit => {
                quote! {
                    .variant_unit(#v_name)
                }
            }
        }
    });
    quote! {
        variant(
            ::scale_info::build::Variants::with_fields()
                #( #variants)*
        )
    }
}<|MERGE_RESOLUTION|>--- conflicted
+++ resolved
@@ -66,14 +66,7 @@
 fn generate_type(input: TokenStream2) -> Result<TokenStream2> {
     let mut ast: DeriveInput = syn::parse2(input.clone())?;
 
-<<<<<<< HEAD
     trait_bounds::add(&ast.ident, &mut ast.generics, &ast.data)?;
-=======
-    ast.generics.type_params_mut().for_each(|p| {
-        p.bounds.push(parse_quote!(::scale_info::TypeInfo));
-        p.bounds.push(parse_quote!('static));
-    });
->>>>>>> afba7050
 
     let ident = &ast.ident;
     let (impl_generics, ty_generics, where_clause) = ast.generics.split_for_impl();
