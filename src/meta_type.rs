// Copyright 2019-2021 Parity Technologies (UK) Ltd.
//
// Licensed under the Apache License, Version 2.0 (the "License");
// you may not use this file except in compliance with the License.
// You may obtain a copy of the License at
//
//     http://www.apache.org/licenses/LICENSE-2.0
//
// Unless required by applicable law or agreed to in writing, software
// distributed under the License is distributed on an "AS IS" BASIS,
// WITHOUT WARRANTIES OR CONDITIONS OF ANY KIND, either express or implied.
// See the License for the specific language governing permissions and
// limitations under the License.

use crate::prelude::{
    any::TypeId,
    cmp::Ordering,
    fmt::{
        Debug,
        Error as FmtError,
        Formatter,
    },
    hash::{
        Hash,
        Hasher,
    },
};

use crate::{
    form::MetaForm,
    Type,
    TypeInfo,
};

/// A metatype abstraction.
///
/// Allows to store compile-time type information at runtime.
/// This again allows to derive type ID and type definition from it.
///
/// This needs a conversion to another representation of types
/// in order to be serializable.
#[derive(Clone, Copy)]
pub struct MetaType {
    /// Function pointer to get type information.
    fn_type_info: fn() -> Type<MetaForm>,
    // The standard type ID (ab)used in order to provide
    // cheap implementations of the standard traits
    // such as `PartialEq`, `PartialOrd`, `Debug` and `Hash`.
    type_id: TypeId,
}

impl PartialEq for MetaType {
    fn eq(&self, other: &Self) -> bool {
        self.type_id == other.type_id
    }
}

impl Eq for MetaType {}

impl PartialOrd for MetaType {
    fn partial_cmp(&self, other: &Self) -> Option<Ordering> {
        self.type_id.partial_cmp(&other.type_id)
    }
}

impl Ord for MetaType {
    fn cmp(&self, other: &Self) -> Ordering {
        self.type_id.cmp(&other.type_id)
    }
}

impl Hash for MetaType {
    fn hash<H>(&self, state: &mut H)
    where
        H: Hasher,
    {
        self.type_id.hash(state)
    }
}

impl Debug for MetaType {
    fn fmt(&self, f: &mut Formatter) -> Result<(), FmtError> {
        self.type_id.fmt(f)
    }
}

impl MetaType {
    /// Creates a new meta type from the given compile-time known type.
    pub fn new<T>() -> Self
    where
        T: TypeInfo + ?Sized + 'static,
    {
        Self {
            fn_type_info: <T as TypeInfo>::type_info,
            type_id: TypeId::of::<T::Identity>(),
        }
    }

<<<<<<< HEAD
    /// Creates a new meta type from the type of the given reference.
    pub fn of<T>(_elem: &T) -> Self
    where
        T: TypeInfo + ?Sized + 'static,
    {
        Self::new::<T>()
    }

=======
>>>>>>> 93f32a50
    /// Returns the meta type information.
    pub fn type_info(&self) -> Type<MetaForm> {
        (self.fn_type_info)()
    }

    /// Returns the type identifier provided by `core::any`.
    pub fn type_id(&self) -> TypeId {
        self.type_id
    }
}<|MERGE_RESOLUTION|>--- conflicted
+++ resolved
@@ -96,17 +96,6 @@
         }
     }
 
-<<<<<<< HEAD
-    /// Creates a new meta type from the type of the given reference.
-    pub fn of<T>(_elem: &T) -> Self
-    where
-        T: TypeInfo + ?Sized + 'static,
-    {
-        Self::new::<T>()
-    }
-
-=======
->>>>>>> 93f32a50
     /// Returns the meta type information.
     pub fn type_info(&self) -> Type<MetaForm> {
         (self.fn_type_info)()
