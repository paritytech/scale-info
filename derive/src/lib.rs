// Copyright 2019-2020 Parity Technologies (UK) Ltd.
//
// Licensed under the Apache License, Version 2.0 (the "License");
// you may not use this file except in compliance with the License.
// You may obtain a copy of the License at
//
//     http://www.apache.org/licenses/LICENSE-2.0
//
// Unless required by applicable law or agreed to in writing, software
// distributed under the License is distributed on an "AS IS" BASIS,
// WITHOUT WARRANTIES OR CONDITIONS OF ANY KIND, either express or implied.
// See the License for the specific language governing permissions and
// limitations under the License.

#![cfg_attr(not(feature = "std"), no_std)]

extern crate alloc;
extern crate proc_macro;

mod impl_wrapper;

use alloc::{
    string::{
        String,
        ToString,
    },
    vec::Vec,
};
use proc_macro::TokenStream;
use proc_macro2::TokenStream as TokenStream2;
use quote::quote;
use syn::{
    parse::{
        Error,
        Result,
    },
    parse_quote,
    punctuated::Punctuated,
    token::Comma,
    AngleBracketedGenericArguments,
    Data,
    DataEnum,
    DataStruct,
    DeriveInput,
    Expr,
    ExprLit,
    Field,
    Fields,
    GenericArgument,
    Ident,
    Lit,
    PathArguments,
    TypePath,
    Variant,
};

#[proc_macro_derive(TypeInfo)]
pub fn type_info(input: TokenStream) -> TokenStream {
    match generate(input.into()) {
        Ok(output) => output.into(),
        Err(err) => err.to_compile_error().into(),
    }
}

fn generate(input: TokenStream2) -> Result<TokenStream2> {
    let mut tokens = quote! {};
    tokens.extend(generate_type(input)?);
    Ok(tokens)
}

fn generate_type(input: TokenStream2) -> Result<TokenStream2> {
    let mut ast: DeriveInput = syn::parse2(input.clone())?;

    ast.generics.type_params_mut().for_each(|p| {
        p.bounds.push(parse_quote!(::scale_info::TypeInfo));
        p.bounds.push(parse_quote!('static));
    });

    let ident = &ast.ident;
    let (impl_generics, ty_generics, where_clause) = ast.generics.split_for_impl();
<<<<<<< HEAD
=======
    let generic_type_ids = ast.generics.type_params().map(|ty| {
        let ty_ident = &ty.ident;
        quote! {
            ::scale_info::meta_type::<#ty_ident>()
        }
    });
>>>>>>> afba7050

    let ast: DeriveInput = syn::parse2(input.clone())?;
    let (build_type, phantom_params) = match &ast.data {
        Data::Struct(ref s) => generate_composite_type(s),
        Data::Enum(ref e) => generate_variant_type(e),
        Data::Union(_) => return Err(Error::new_spanned(input, "Unions not supported")),
    };

    let generic_type_ids = ast.generics.type_params().fold(Vec::new(), |mut acc, ty| {
        let ty_ident = &ty.ident;
        if !phantom_params.contains(ty_ident) {
            acc.push(quote! {
                _scale_info::meta_type::<#ty_ident>()
            });
        }
        acc
    });

    let type_info_impl = quote! {
        impl #impl_generics ::scale_info::TypeInfo for #ident #ty_generics #where_clause {
            type Identity = Self;
            fn type_info() -> ::scale_info::Type {
                ::scale_info::Type::builder()
                    .path(::scale_info::Path::new(stringify!(#ident), module_path!()))
                    .type_params(::scale_info::prelude::vec![ #( #generic_type_ids ),* ])
                    .#build_type
                    .into()
            }
        }
    };

    Ok(impl_wrapper::wrap(ident, "TYPE_INFO", type_info_impl))
}

type FieldsList = Punctuated<Field, Comma>;

/// Given a type `Path`, find all generics params that are used in a
/// `PhantomData` and return them as a `Vec` of `Ident`.
/// E.g. given `utils::stuff::Thing<PhantomData<P>, Q, PhantomData<R>>`, return
/// `vec!["P", "R"]`
fn find_phantoms_in_path(path: &syn::Path) -> Vec<Ident> {
    path.segments
        .iter()
        .filter(|seg| seg.ident == "PhantomData")
        .fold(Vec::new(), |mut acc, seg| {
            if let PathArguments::AngleBracketed(AngleBracketedGenericArguments {
                args,
                ..
            }) = &seg.arguments
            {
                for arg in args {
                    if let GenericArgument::Type(syn::Type::Path(TypePath {
                        path, ..
                    })) = arg
                    {
                        for segment in path.segments.iter() {
                            acc.push(segment.ident.clone())
                        }
                    }
                }
            }
            acc
        })
}

/// Given a list of tuple elements, removes all `PhantomData` and returns a new
/// tuple along with any type parameters used in `PhantomData`.
fn scrub_phantoms_from_tuple(
    tuple_elements: &Punctuated<syn::Type, Comma>,
    paren_token: syn::token::Paren,
) -> (syn::Type, Vec<Ident>) {
    let mut phantom_params = Vec::new();
    let mut punctuated: Punctuated<_, Comma> = Punctuated::new();
    for tuple_element in tuple_elements {
        match tuple_element {
            syn::Type::Path(syn::TypePath { path, .. }) => {
                let phantoms = find_phantoms_in_path(path);
                if phantoms.is_empty() {
                    punctuated.push(tuple_element.clone());
                } else {
                    phantom_params.extend(phantoms);
                }
            }
            syn::Type::Tuple(syn::TypeTuple { elems, paren_token }) => {
                let (sub_tuple, phantoms) = scrub_phantoms_from_tuple(elems, *paren_token);
                punctuated.push(sub_tuple);
                phantom_params.extend(phantoms);
            }
            // REVIEW: (dp) can there be anything but types and tuples in a tuple?
            _ => unreachable!("Only types and tuples can appear in tuples"),
        }
    }
    let tuple = syn::Type::Tuple(syn::TypeTuple {
        elems: punctuated,
        paren_token: paren_token,
    });

    (tuple, phantom_params)
}

/// Generate code for each field of a struct (named or unnamed).
/// Filters out `PhantomData` fields and returns the type parameters used as a
/// `Vec` of `Ident` so that other code can match up the type parameters in the
/// generics section to `PhantomData` (and omit them).
fn generate_fields(fields: &FieldsList) -> (Vec<TokenStream2>, Vec<Ident>) {
    // Collect all type params used with `PhantomData` anywhere in the type.
    let mut phantom_params = Vec::new();
    let field_tokens = fields.iter().fold(Vec::new(), |mut acc, field| {
        let (ty, ident) = (&field.ty, &field.ident);
        let type_name = clean_type_string(&quote!(#ty).to_string());
        match ty {
            // Regular types, e.g. `struct A<T> { a: PhantomData<T>, b: u8 }`
            // Check for phantom types and skip them; record any
            // PhantomData type params.
            syn::Type::Path(syn::TypePath { path, .. }) => {
                let phantoms = find_phantoms_in_path(path);
                if phantoms.is_empty() {
                    let tokens = if let Some(i) = ident {
                        quote! {.field_of::<#ty>(stringify!(#i), #type_name) }
                    } else {
                        quote! {.field_of::<#ty>(#type_name) }
                    };
                    acc.push(tokens);
                } else {
                    phantom_params.extend(phantoms);
                }
            }
            // If the type is a tuple, check it for any `PhantomData` elements and rebuild a new tuple without them.
            syn::Type::Tuple(syn::TypeTuple { elems, paren_token }) => {
                let (tuple, phantoms) = scrub_phantoms_from_tuple(elems, *paren_token);
                let tokens = if let Some(i) = ident {
                    quote! { .field_of::<#tuple>(stringify!(#i), #type_name) }
                } else {
                    quote! { .field_of::<#tuple>(#type_name)}
                };
                phantom_params.extend(phantoms);
                acc.push(tokens)
            }
            _ => {
                let tokens = if let Some(i) = ident {
                    quote! { .field_of::<#ty>(stringify!(#i), #type_name) }
                } else {
                    quote! { .field_of::<#ty>(#type_name)}
                };
                acc.push(tokens)
            }
        }
        acc
    });
    (field_tokens, phantom_params)
}

fn clean_type_string(input: &str) -> String {
    input
        .replace(" ::", "::")
        .replace(":: ", "::")
        .replace(" ,", ",")
        .replace(" ;", ";")
        .replace(" [", "[")
        .replace("[ ", "[")
        .replace(" ]", "]")
        .replace(" (", "(")
        // put back a space so that `a: u8, (bool, u8)` isn't turned into `a: u8,(bool, u8)`
        .replace(",(", ", (")
        .replace("( ", "(")
        .replace(" )", ")")
        .replace(" <", "<")
        .replace("< ", "<")
        .replace(" >", ">")
}

/// Generate code for a composite type. Returns the token stream and all the
/// generic types used in `PhantomData` members.
fn generate_composite_type(data_struct: &DataStruct) -> (TokenStream2, Vec<Ident>) {
    let (fields, phantom_params) = match data_struct.fields {
        Fields::Named(ref fs) => {
            let (fields, phantoms) = generate_fields(&fs.named);
            (quote! { named()#( #fields )* }, phantoms)
        }
        Fields::Unnamed(ref fs) => {
            let (fields, phantoms) = generate_fields(&fs.unnamed);
            (quote! { unnamed()#( #fields )* }, phantoms)
        }
        Fields::Unit => (quote! { unit() }, Vec::new()),
    };
<<<<<<< HEAD
    (
        quote! { composite(_scale_info::build::Fields::#fields) },
        phantom_params,
    )
=======
    quote! {
        composite(::scale_info::build::Fields::#fields)
    }
>>>>>>> afba7050
}

type VariantList = Punctuated<Variant, Comma>;

fn generate_c_like_enum_def(variants: &VariantList) -> TokenStream2 {
    let variants = variants.into_iter().enumerate().map(|(i, v)| {
        let name = &v.ident;
        let discriminant = if let Some((
            _,
            Expr::Lit(ExprLit {
                lit: Lit::Int(lit_int),
                ..
            }),
        )) = &v.discriminant
        {
            match lit_int.base10_parse::<u64>() {
                Ok(i) => i,
                Err(err) => return err.to_compile_error(),
            }
        } else {
            i as u64
        };
        quote! {
            .variant(stringify!(#name), #discriminant)
        }
    });
    quote! {
        variant(
            ::scale_info::build::Variants::fieldless()
                #( #variants )*
        )
    }
}

fn is_c_like_enum(variants: &VariantList) -> bool {
    // any variant has an explicit discriminant
    variants.iter().any(|v| v.discriminant.is_some()) ||
        // all variants are unit
        variants.iter().all(|v| match v.fields {
            Fields::Unit => true,
            _ => false,
        })
}

/// Build enum variants while keeping track of any `PhantomData` members so we can skip them later.
fn generate_variant_type(data_enum: &DataEnum) -> (TokenStream2, Vec<Ident>) {
    let variants = &data_enum.variants;

    if is_c_like_enum(&variants) {
        return (generate_c_like_enum_def(variants), Vec::new())
    }

    let mut phantom_params = Vec::new();
    let variants = variants.into_iter().map(|v| {
        let ident = &v.ident;
        let v_name = quote! {stringify!(#ident) };
        match v.fields {
            Fields::Named(ref fs) => {
                let (fields, phantoms) = generate_fields(&fs.named);
                phantom_params.extend(phantoms);
                quote! {
                    .variant(
                        #v_name,
                        ::scale_info::build::Fields::named()
                            #( #fields)*
                    )
                }
            }
            Fields::Unnamed(ref fs) => {
                let (fields, phantoms) = generate_fields(&fs.unnamed);
                phantom_params.extend(phantoms);
                quote! {
                    .variant(
                        #v_name,
                        ::scale_info::build::Fields::unnamed()
                            #( #fields)*
                    )
                }
            }
            Fields::Unit => {
                quote! {
                    .variant_unit(#v_name)
                }
            }
        }
    });
<<<<<<< HEAD
    (
        quote! {
            variant(
                _scale_info::build::Variants::with_fields()
                    #( #variants)*
            )
        },
        phantom_params,
    )
=======
    quote! {
        variant(
            ::scale_info::build::Variants::with_fields()
                #( #variants)*
        )
    }
>>>>>>> afba7050
}<|MERGE_RESOLUTION|>--- conflicted
+++ resolved
@@ -78,15 +78,6 @@
 
     let ident = &ast.ident;
     let (impl_generics, ty_generics, where_clause) = ast.generics.split_for_impl();
-<<<<<<< HEAD
-=======
-    let generic_type_ids = ast.generics.type_params().map(|ty| {
-        let ty_ident = &ty.ident;
-        quote! {
-            ::scale_info::meta_type::<#ty_ident>()
-        }
-    });
->>>>>>> afba7050
 
     let ast: DeriveInput = syn::parse2(input.clone())?;
     let (build_type, phantom_params) = match &ast.data {
@@ -99,7 +90,7 @@
         let ty_ident = &ty.ident;
         if !phantom_params.contains(ty_ident) {
             acc.push(quote! {
-                _scale_info::meta_type::<#ty_ident>()
+                ::scale_info::meta_type::<#ty_ident>()
             });
         }
         acc
@@ -272,16 +263,10 @@
         }
         Fields::Unit => (quote! { unit() }, Vec::new()),
     };
-<<<<<<< HEAD
     (
-        quote! { composite(_scale_info::build::Fields::#fields) },
+        quote! { composite(::scale_info::build::Fields::#fields) },
         phantom_params,
     )
-=======
-    quote! {
-        composite(::scale_info::build::Fields::#fields)
-    }
->>>>>>> afba7050
 }
 
 type VariantList = Punctuated<Variant, Comma>;
@@ -368,22 +353,13 @@
             }
         }
     });
-<<<<<<< HEAD
     (
         quote! {
             variant(
-                _scale_info::build::Variants::with_fields()
+                ::scale_info::build::Variants::with_fields()
                     #( #variants)*
             )
         },
         phantom_params,
     )
-=======
-    quote! {
-        variant(
-            ::scale_info::build::Variants::with_fields()
-                #( #variants)*
-        )
-    }
->>>>>>> afba7050
 }