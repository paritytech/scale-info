--- conflicted
+++ resolved
@@ -20,11 +20,6 @@
 use quote::quote;
 use syn::{
     parse::Parse,
-<<<<<<< HEAD
-    parse_quote,
-=======
-    punctuated::Punctuated,
->>>>>>> 11c730f7
     spanned::Spanned,
     AttrStyle,
     Attribute,
@@ -33,64 +28,6 @@
     NestedMeta,
     Variant,
 };
-
-<<<<<<< HEAD
-/// Return all doc attributes literals found.
-pub fn get_doc_literals(attrs: &[syn::Attribute]) -> Vec<syn::Lit> {
-    attrs
-        .iter()
-        .filter_map(|attr| {
-            if let Ok(syn::Meta::NameValue(meta)) = attr.parse_meta() {
-                if meta.path.get_ident().map_or(false, |ident| ident == "doc") {
-                    let lit = &meta.lit;
-                    let doc_lit = quote!(#lit).to_string();
-                    let trimmed_doc_lit =
-                        doc_lit.trim_start_matches(r#"" "#).trim_end_matches('"');
-                    Some(parse_quote!(#trimmed_doc_lit))
-                } else {
-                    None
-                }
-            } else {
-                None
-            }
-        })
-        .collect()
-=======
-/// Trait bounds.
-pub type TraitBounds = Punctuated<syn::WherePredicate, token::Comma>;
-
-/// Parse `name(T: Bound, N: Bound)` as a custom trait bound.
-struct CustomTraitBound<N> {
-    _name: N,
-    _paren_token: token::Paren,
-    bounds: TraitBounds,
-}
-
-impl<N: Parse> Parse for CustomTraitBound<N> {
-    fn parse(input: syn::parse::ParseStream) -> syn::Result<Self> {
-        let content;
-        let _name = input.parse()?;
-        let _paren_token = syn::parenthesized!(content in input);
-        let bounds = content.parse_terminated(syn::WherePredicate::parse)?;
-        Ok(Self {
-            _name,
-            _paren_token,
-            bounds,
-        })
-    }
-}
-
-syn::custom_keyword!(bounds);
-
-/// Look for a `#[scale_info(bounds(…))]`in the given attributes.
-///
-/// If found, use the given trait bounds when deriving the `TypeInfo` trait.
-pub fn custom_trait_bounds(attrs: &[Attribute]) -> Option<TraitBounds> {
-    scale_info_meta_item(attrs.iter(), |meta: CustomTraitBound<bounds>| {
-        Some(meta.bounds)
-    })
->>>>>>> 11c730f7
-}
 
 /// Look for a `#[codec(index = $int)]` attribute on a variant. If no attribute
 /// is found, fall back to the discriminant or just the variant index.
