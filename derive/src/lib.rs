// Copyright 2019-2020 Parity Technologies (UK) Ltd.
//
// Licensed under the Apache License, Version 2.0 (the "License");
// you may not use this file except in compliance with the License.
// You may obtain a copy of the License at
//
//     http://www.apache.org/licenses/LICENSE-2.0
//
// Unless required by applicable law or agreed to in writing, software
// distributed under the License is distributed on an "AS IS" BASIS,
// WITHOUT WARRANTIES OR CONDITIONS OF ANY KIND, either express or implied.
// See the License for the specific language governing permissions and
// limitations under the License.

#![cfg_attr(not(feature = "std"), no_std)]

extern crate alloc;
extern crate proc_macro;

mod impl_wrapper;

use alloc::{string::ToString, vec::Vec};
use proc_macro::TokenStream;
use proc_macro2::TokenStream as TokenStream2;
use quote::quote;
use syn::{
    parse::{
        Error,
        Result,
    },
    parse_quote,
    punctuated::Punctuated,
    token::Comma,
    Data,
    DataEnum,
    DataStruct,
    DeriveInput,
    Expr,
    ExprLit,
    Field,
    Fields,
    Lit,
    Variant,
};

#[proc_macro_derive(TypeInfo)]
pub fn type_info(input: TokenStream) -> TokenStream {
    match generate(input.into()) {
        Ok(output) => output.into(),
        Err(err) => err.to_compile_error().into(),
    }
}

fn generate(input: TokenStream2) -> Result<TokenStream2> {
    let mut tokens = quote! {};
    tokens.extend(generate_type(input)?);
    Ok(tokens)
}

fn generate_type(input: TokenStream2) -> Result<TokenStream2> {
    let mut ast: DeriveInput = syn::parse2(input.clone())?;

    ast.generics.type_params_mut().for_each(|p| {
        p.bounds.push(parse_quote!(_scale_info::TypeInfo));
        p.bounds.push(parse_quote!('static));
    });

    let ident = &ast.ident;
    let (impl_generics, ty_generics, where_clause) = ast.generics.split_for_impl();
    let generic_type_ids = ast.generics.type_params().map(|ty| {
        let ty_ident = &ty.ident;
        quote! {
            _scale_info::meta_type::<#ty_ident>()
        }
    });

    let ast: DeriveInput = syn::parse2(input.clone())?;
    let build_type = match &ast.data {
        Data::Struct(ref s) => generate_composite_type(s),
        Data::Enum(ref e) => generate_variant_type(e),
        Data::Union(_) => return Err(Error::new_spanned(input, "Unions not supported")),
    };

    let type_info_impl = quote! {
        impl #impl_generics _scale_info::TypeInfo for #ident #ty_generics #where_clause {
            type Identity = Self;
            fn type_info() -> _scale_info::Type {
                _scale_info::Type::builder()
                    .path(_scale_info::Path::new(stringify!(#ident), module_path!()))
                    .type_params(__core::vec![ #( #generic_type_ids ),* ])
                    .#build_type
                    .into()
            }
        }
    };

    Ok(impl_wrapper::wrap(ident, "TYPE_INFO", type_info_impl))
}

type FieldsList = Punctuated<Field, Comma>;

fn generate_fields(fields: &FieldsList) -> Vec<TokenStream2> {
<<<<<<< HEAD
	fields
		.iter()
		.map(|f| {
			let (ty, ident) = (&f.ty, &f.ident);

			let display_name = if let syn::Type::Path(type_path) = ty {
				if type_path.qself.is_some() || type_path.path.segments.is_empty() {
					quote! {}
				} else {
					let segs = type_path
						.path
						.segments
						.iter()
						.map(|seg| seg.ident.to_string())
						.collect::<Vec<_>>();
					quote! {
						.with_type_display_name(
							__core::vec![#(#segs),*].into_iter().map(AsRef::as_ref)
						)
					}
				}
			} else {
				quote! {}
			};

			let field = if let Some(i) = ident {
				quote! {
					_scale_info::Field::named_of::<#ty>(stringify!(#i))#display_name
				}
			} else {
				quote! {
					_scale_info::Field::unnamed_of::<#ty>()#display_name
				}
			};
			quote! { .field(#field) }
		})
		.collect()
=======
    fields
        .iter()
        .map(|f| {
            let (ty, ident) = (&f.ty, &f.ident);
            if let Some(i) = ident {
                quote! {
                    .field_of::<#ty>(stringify!(#i))
                }
            } else {
                quote! {
                    .field_of::<#ty>()
                }
            }
        })
        .collect()
>>>>>>> bf7555ad
}

fn generate_composite_type(data_struct: &DataStruct) -> TokenStream2 {
    let fields = match data_struct.fields {
        Fields::Named(ref fs) => {
            let fields = generate_fields(&fs.named);
            quote! { named()#( #fields )* }
        }
        Fields::Unnamed(ref fs) => {
            let fields = generate_fields(&fs.unnamed);
            quote! { unnamed()#( #fields )* }
        }
        Fields::Unit => {
            quote! {
                unit()
            }
        }
    };
    quote! {
        composite(_scale_info::build::Fields::#fields)
    }
}

type VariantList = Punctuated<Variant, Comma>;

fn generate_c_like_enum_def(variants: &VariantList) -> TokenStream2 {
    let variants = variants.into_iter().enumerate().map(|(i, v)| {
        let name = &v.ident;
        let discriminant = if let Some((
            _,
            Expr::Lit(ExprLit {
                lit: Lit::Int(lit_int),
                ..
            }),
        )) = &v.discriminant
        {
            match lit_int.base10_parse::<u64>() {
                Ok(i) => i,
                Err(err) => return err.to_compile_error(),
            }
        } else {
            i as u64
        };
        quote! {
            .variant(stringify!(#name), #discriminant)
        }
    });
    quote! {
        variant(
            _scale_info::build::Variants::fieldless()
                #( #variants )*
        )
    }
}

fn is_c_like_enum(variants: &VariantList) -> bool {
    // any variant has an explicit discriminant
    variants.iter().any(|v| v.discriminant.is_some()) ||
		// all variants are unit
		variants.iter().all(|v| match v.fields {
			Fields::Unit => true,
			_ => false,
		})
}

fn generate_variant_type(data_enum: &DataEnum) -> TokenStream2 {
    let variants = &data_enum.variants;

    if is_c_like_enum(&variants) {
        return generate_c_like_enum_def(variants)
    }

    let variants = variants.into_iter().map(|v| {
        let ident = &v.ident;
        let v_name = quote! {stringify!(#ident) };
        match v.fields {
            Fields::Named(ref fs) => {
                let fields = generate_fields(&fs.named);
                quote! {
                    .variant(
                        #v_name,
                        _scale_info::build::Fields::named()
                            #( #fields)*
                    )
                }
            }
            Fields::Unnamed(ref fs) => {
                let fields = generate_fields(&fs.unnamed);
                quote! {
                    .variant(
                        #v_name,
                        _scale_info::build::Fields::unnamed()
                            #( #fields)*
                    )
                }
            }
            Fields::Unit => {
                quote! {
                    .variant_unit(#v_name)
                }
            }
        }
    });
    quote! {
        variant(
            _scale_info::build::Variants::with_fields()
                #( #variants)*
        )
    }
}<|MERGE_RESOLUTION|>--- conflicted
+++ resolved
@@ -19,7 +19,10 @@
 
 mod impl_wrapper;
 
-use alloc::{string::ToString, vec::Vec};
+use alloc::{
+    string::ToString,
+    vec::Vec,
+};
 use proc_macro::TokenStream;
 use proc_macro2::TokenStream as TokenStream2;
 use quote::quote;
@@ -100,61 +103,43 @@
 type FieldsList = Punctuated<Field, Comma>;
 
 fn generate_fields(fields: &FieldsList) -> Vec<TokenStream2> {
-<<<<<<< HEAD
-	fields
-		.iter()
-		.map(|f| {
-			let (ty, ident) = (&f.ty, &f.ident);
-
-			let display_name = if let syn::Type::Path(type_path) = ty {
-				if type_path.qself.is_some() || type_path.path.segments.is_empty() {
-					quote! {}
-				} else {
-					let segs = type_path
-						.path
-						.segments
-						.iter()
-						.map(|seg| seg.ident.to_string())
-						.collect::<Vec<_>>();
-					quote! {
-						.with_type_display_name(
-							__core::vec![#(#segs),*].into_iter().map(AsRef::as_ref)
-						)
-					}
-				}
-			} else {
-				quote! {}
-			};
-
-			let field = if let Some(i) = ident {
-				quote! {
-					_scale_info::Field::named_of::<#ty>(stringify!(#i))#display_name
-				}
-			} else {
-				quote! {
-					_scale_info::Field::unnamed_of::<#ty>()#display_name
-				}
-			};
-			quote! { .field(#field) }
-		})
-		.collect()
-=======
     fields
         .iter()
         .map(|f| {
             let (ty, ident) = (&f.ty, &f.ident);
-            if let Some(i) = ident {
-                quote! {
-                    .field_of::<#ty>(stringify!(#i))
+
+            let display_name = if let syn::Type::Path(type_path) = ty {
+                if type_path.qself.is_some() || type_path.path.segments.is_empty() {
+                    quote! {}
+                } else {
+                    let segs = type_path
+                        .path
+                        .segments
+                        .iter()
+                        .map(|seg| seg.ident.to_string())
+                        .collect::<Vec<_>>();
+                    quote! {
+                        .with_type_display_name(
+                            __core::vec![#(#segs),*].into_iter().map(AsRef::as_ref)
+                        )
+                    }
                 }
             } else {
-                quote! {
-                    .field_of::<#ty>()
-                }
-            }
+                quote! {}
+            };
+
+            let field = if let Some(i) = ident {
+                quote! {
+                    _scale_info::Field::named_of::<#ty>(stringify!(#i))#display_name
+                }
+            } else {
+                quote! {
+                    _scale_info::Field::unnamed_of::<#ty>()#display_name
+                }
+            };
+            quote! { .field(#field) }
         })
         .collect()
->>>>>>> bf7555ad
 }
 
 fn generate_composite_type(data_struct: &DataStruct) -> TokenStream2 {
