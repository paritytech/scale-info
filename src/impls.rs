// Copyright 2019-2020 Parity Technologies (UK) Ltd.
//
// Licensed under the Apache License, Version 2.0 (the "License");
// you may not use this file except in compliance with the License.
// You may obtain a copy of the License at
//
//     http://www.apache.org/licenses/LICENSE-2.0
//
// Unless required by applicable law or agreed to in writing, software
// distributed under the License is distributed on an "AS IS" BASIS,
// WITHOUT WARRANTIES OR CONDITIONS OF ANY KIND, either express or implied.
// See the License for the specific language governing permissions and
// limitations under the License.

use crate::{
    build::*,
    tm_std::*,
    *,
};

macro_rules! impl_metadata_for_primitives {
    ( $( $t:ty => $ident_kind:expr, )* ) => { $(
        impl TypeInfo for $t {
            type Identity = Self;

            fn type_info() -> Type {
                $ident_kind.into()
            }
        }
    )* }
}

impl_metadata_for_primitives!(
    bool => TypeDefPrimitive::Bool,
    char => TypeDefPrimitive::Char,
    u8 => TypeDefPrimitive::U8,
    u16 => TypeDefPrimitive::U16,
    u32 => TypeDefPrimitive::U32,
    u64 => TypeDefPrimitive::U64,
    u128 => TypeDefPrimitive::U128,
    i8 => TypeDefPrimitive::I8,
    i16 => TypeDefPrimitive::I16,
    i32 => TypeDefPrimitive::I32,
    i64 => TypeDefPrimitive::I64,
    i128 => TypeDefPrimitive::I128,
);

macro_rules! impl_metadata_for_array {
    ( $( $n:expr )* ) => {
        $(
            impl<T: TypeInfo + 'static> TypeInfo for [T; $n] {
                type Identity = Self;

                fn type_info() -> Type {
                    TypeDefArray::new($n, MetaType::new::<T>()).into()
                }
            }
        )*
    }
}

#[rustfmt::skip]
impl_metadata_for_array!(
        1  2  3  4  5  6  7  8  9
    10 11 12 13 14 15 16 17 18 19
    20 21 22 23 24 25 26 27 28 29
    30 31 32
    40 48 56 64 72 96 128 160 192 224 256
);

macro_rules! impl_metadata_for_tuple {
    ( $($ty:ident),* ) => {
        impl<$($ty),*> TypeInfo for ($($ty,)*)
        where
            $(
                $ty: TypeInfo+ 'static,
            )*
        {
            type Identity = Self;

            fn type_info() -> Type {
                TypeDefTuple::new(tuple_meta_type!($($ty),*)).into()
            }
        }
    }
}

impl_metadata_for_tuple!();
impl_metadata_for_tuple!(A);
impl_metadata_for_tuple!(A, B);
impl_metadata_for_tuple!(A, B, C);
impl_metadata_for_tuple!(A, B, C, D);
impl_metadata_for_tuple!(A, B, C, D, E);
impl_metadata_for_tuple!(A, B, C, D, E, F);
impl_metadata_for_tuple!(A, B, C, D, E, F, G);
impl_metadata_for_tuple!(A, B, C, D, E, F, G, H);
impl_metadata_for_tuple!(A, B, C, D, E, F, G, H, I);
impl_metadata_for_tuple!(A, B, C, D, E, F, G, H, I, J);

impl<T> TypeInfo for Vec<T>
where
    T: TypeInfo + 'static,
{
    type Identity = [T];

    fn type_info() -> Type {
        Self::Identity::type_info()
    }
}

impl<T> TypeInfo for Option<T>
where
    T: TypeInfo + 'static,
{
    type Identity = Self;

    fn type_info() -> Type {
        Type::builder()
            .path(Path::prelude("Option"))
            .type_params(tuple_meta_type![T])
            .variant(
                Variants::with_fields()
                    .variant_unit("None")
                    .variant("Some", Fields::unnamed().field_of::<T>("T")),
            )
    }
}

impl<T, E> TypeInfo for Result<T, E>
where
    T: TypeInfo + 'static,
    E: TypeInfo + 'static,
{
    type Identity = Self;

    fn type_info() -> Type {
        Type::builder()
            .path(Path::prelude("Result"))
            .type_params(tuple_meta_type!(T, E))
            .variant(
                Variants::with_fields()
                    .variant("Ok", Fields::unnamed().field_of::<T>("T"))
                    .variant("Err", Fields::unnamed().field_of::<E>("E")),
            )
    }
}

impl<K, V> TypeInfo for BTreeMap<K, V>
where
    K: TypeInfo + 'static,
    V: TypeInfo + 'static,
{
    type Identity = Self;

    fn type_info() -> Type {
        Type::builder()
            .path(Path::prelude("BTreeMap"))
            .type_params(tuple_meta_type![(K, V)])
            .composite(Fields::unnamed().field_of::<[(K, V)]>("[(K, V)]"))
    }
}

impl<T> TypeInfo for Box<T>
where
    T: TypeInfo + ?Sized + 'static,
{
    type Identity = T;

    fn type_info() -> Type {
        Self::Identity::type_info()
    }
}

impl<T> TypeInfo for &T
where
    T: TypeInfo + ?Sized + 'static,
{
    type Identity = T;

    fn type_info() -> Type {
        Self::Identity::type_info()
    }
}

impl<T> TypeInfo for &mut T
where
    T: TypeInfo + ?Sized + 'static,
{
    type Identity = T;

    fn type_info() -> Type {
        Self::Identity::type_info()
    }
}

impl<T> TypeInfo for [T]
where
    T: TypeInfo + 'static,
{
    type Identity = Self;

    fn type_info() -> Type {
        TypeDefSequence::of::<T>().into()
    }
}

impl TypeInfo for str {
    type Identity = Self;

    fn type_info() -> Type {
        TypeDefPrimitive::Str.into()
    }
}

impl TypeInfo for String {
    type Identity = str;

    fn type_info() -> Type {
        Self::Identity::type_info()
    }
}

impl<T> TypeInfo for PhantomData<T>
where
    T: TypeInfo + ?Sized + 'static,
{
<<<<<<< HEAD
	type Identity = Self;

	fn type_info() -> Type {
		Type::new(Path::voldemort(), Vec::new(), TypeDefTuple::unit())
	}
=======
    type Identity = Self;

    fn type_info() -> Type {
        Type::builder()
            .path(Path::prelude("PhantomData"))
            .type_params(vec![meta_type::<T>()])
            .composite(Fields::unit())
    }
>>>>>>> 775ef009
}<|MERGE_RESOLUTION|>--- conflicted
+++ resolved
@@ -224,20 +224,9 @@
 where
     T: TypeInfo + ?Sized + 'static,
 {
-<<<<<<< HEAD
 	type Identity = Self;
 
 	fn type_info() -> Type {
 		Type::new(Path::voldemort(), Vec::new(), TypeDefTuple::unit())
 	}
-=======
-    type Identity = Self;
-
-    fn type_info() -> Type {
-        Type::builder()
-            .path(Path::prelude("PhantomData"))
-            .type_params(vec![meta_type::<T>()])
-            .composite(Fields::unit())
-    }
->>>>>>> 775ef009
 }