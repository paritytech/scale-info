--- conflicted
+++ resolved
@@ -70,20 +70,13 @@
 
 struct TypeInfoImpl {
     ast: DeriveInput,
-<<<<<<< HEAD
-    scale_info: syn::Path,
-=======
->>>>>>> 2fa4a67e
     attrs: Attributes,
 }
 
 impl TypeInfoImpl {
     fn parse(input: TokenStream2) -> Result<Self> {
         let ast: DeriveInput = syn::parse2(input)?;
-<<<<<<< HEAD
-        let scale_info = scale_info_crate_path()?;
-=======
->>>>>>> 2fa4a67e
+
         let attrs = attr::Attributes::from_ast(&ast)?;
 
         Ok(Self { ast, attrs })
@@ -106,20 +99,16 @@
         let type_params = self.ast.generics.type_params().map(|tp| {
             let ty_ident = &tp.ident;
             let ty = if self.attrs.skip_type_params().map_or(true, |skip| !skip.skip(tp)) {
-<<<<<<< HEAD
-                quote! { ::core::option::Option::Some(#scale_info ::meta_type::<#ty_ident>()) }
-=======
-                quote! { ::core::option::Option::Some(#scale_info::meta_type::<#ty_ident>()) }
->>>>>>> 2fa4a67e
+
+            quote! { ::core::option::Option::Some(:: #scale_info ::meta_type::<#ty_ident>()) }
+
             } else {
                 quote! { ::core::option::Option::None }
             };
             quote! {
-<<<<<<< HEAD
-                #scale_info ::TypeParameter::new(::core::stringify!(#ty_ident), #ty)
-=======
-                #scale_info::TypeParameter::new(::core::stringify!(#ty_ident), #ty)
->>>>>>> 2fa4a67e
+
+                :: #scale_info ::TypeParameter::new(::core::stringify!(#ty_ident), #ty)
+
             }
         });
 
@@ -133,21 +122,14 @@
         let docs = self.generate_docs(&self.ast.attrs);
 
         Ok(quote! {
-<<<<<<< HEAD
-            impl #impl_generics #scale_info ::TypeInfo for #ident #ty_generics #where_clause {
+            impl #impl_generics :: #scale_info ::TypeInfo for #ident #ty_generics #where_clause {
+
                 type Identity = Self;
-                fn type_info() -> #scale_info ::Type {
+
+                fn type_info() -> #scale_info::Type {
                     #scale_info ::Type::builder()
                         .path(#scale_info ::Path::new(::core::stringify!(#ident), ::core::module_path!()))
                         .type_params(#scale_info ::prelude::vec![ #( #type_params ),* ])
-=======
-            impl #impl_generics #scale_info::TypeInfo for #ident #ty_generics #where_clause {
-                type Identity = Self;
-                fn type_info() -> #scale_info::Type {
-                    #scale_info::Type::builder()
-                        .path(#scale_info::Path::new(::core::stringify!(#ident), ::core::module_path!()))
-                        .type_params(#scale_info::prelude::vec![ #( #type_params ),* ])
->>>>>>> 2fa4a67e
                         #docs
                         .#build_type
                 }
@@ -177,11 +159,7 @@
         };
 
         quote! {
-<<<<<<< HEAD
-            composite(#scale_info ::build::Fields::#fields)
-=======
-            composite(#scale_info::build::Fields::#fields)
->>>>>>> 2fa4a67e
+            composite(:: #scale_info ::build::Fields::#fields)
         }
     }
 
@@ -281,11 +259,8 @@
             });
         quote! {
             variant(
-<<<<<<< HEAD
-                #scale_info ::build::Variants::new()
-=======
-                #scale_info::build::Variants::new()
->>>>>>> 2fa4a67e
+                :: #scale_info ::build::Variants::new()
+
                     #( #variants )*
             )
         }
@@ -327,24 +302,23 @@
     }
 }
 
-<<<<<<< HEAD
-/// Find the name given to the `scale-info` crate in the context we run in. If scale-info is not
-/// among the dependencies then we must be deriving types for the scale-info crate itself, in which
-/// case we need to refer to it using the reserved word "crate", so the object paths keep working.
-fn scale_info_crate_path() -> Result<syn::Path> {
-    use proc_macro_crate::FoundCrate;
-    const SCALE_INFO_CRATE_NAME: &str = "scale-info";
-
-    let crate_ident = match proc_macro_crate::crate_name(SCALE_INFO_CRATE_NAME) {
-        Ok(FoundCrate::Itself) => parse_quote! { crate },
-        Ok(FoundCrate::Name(name)) => {
-            let ident = Ident::new(&name, Span::call_site());
-            parse_quote! { :: #ident }
-        }
-        Err(e) => return Err(syn::Error::new(Span::call_site(), e)),
-    };
-    Ok(crate_ident)
-=======
+// /// Find the name given to the `scale-info` crate in the context we run in. If scale-info is not
+// /// among the dependencies then we must be deriving types for the scale-info crate itself, in which
+// /// case we need to refer to it using the reserved word "crate", so the object paths keep working.
+// fn scale_info_crate_path() -> Result<syn::Path> {
+//     use proc_macro_crate::FoundCrate;
+//     const SCALE_INFO_CRATE_NAME: &str = "scale-info";
+
+//     let crate_ident = match proc_macro_crate::crate_name(SCALE_INFO_CRATE_NAME) {
+//         Ok(FoundCrate::Itself) => parse_quote! { crate },
+//         Ok(FoundCrate::Name(name)) => {
+//             let crate_ident = Ident::new(&name, Span::call_site());
+//             parse_quote! { :: #crate_ident }
+//         }
+//         Err(e) => return Err(syn::Error::new(Span::call_site(), e)),
+//     };
+//     Ok(crate_ident)
+
 /// Get the name of a crate, to be robust against renamed dependencies.
 fn crate_name_path(name: &str) -> Result<syn::Path> {
     proc_macro_crate::crate_name(name)
@@ -359,7 +333,6 @@
             }
         })
         .map_err(|e| syn::Error::new(Span::call_site(), &e))
->>>>>>> 2fa4a67e
 }
 
 fn crate_path(crate_path_attr: Option<&CratePathAttr>) -> Result<syn::Path> {
