--- conflicted
+++ resolved
@@ -166,33 +166,18 @@
     #[derive(TypeInfo)]
     struct TupleStruct(i32, [u8; 32], bool);
 
-<<<<<<< HEAD
-	assert_json_for_type::<TupleStruct>(json!({
-		"path": ["json", "TupleStruct"],
-		"def": {
-			"composite": {
-				"fields": [
-					{ "type": 1, "displayName": ["i32"] },
-					{ "type": 2 },
-					{ "type": 4, "displayName": ["bool"] },
-				],
-			},
-		}
-	}));
-=======
     assert_json_for_type::<TupleStruct>(json!({
         "path": ["json", "TupleStruct"],
         "def": {
             "composite": {
                 "fields": [
-                    { "type": 1 },
+                    { "type": 1, "displayName": ["i32"] },
                     { "type": 2 },
-                    { "type": 4 },
-                ],
-            },
-        }
-    }));
->>>>>>> bf7555ad
+                    { "type": 4, "displayName": ["bool"] },
+                ],
+            },
+        }
+    }));
 }
 
 #[test]
@@ -204,33 +189,18 @@
         c: bool,
     }
 
-<<<<<<< HEAD
-	assert_json_for_type::<Struct>(json!({
-		"path": ["json", "Struct"],
-		"def": {
-			"composite": {
-				"fields": [
-					{ "name": "a", "type": 1, "displayName": ["i32"] },
-					{ "name": "b", "type": 2 },
-					{ "name": "c", "type": 4, "displayName": ["bool"] },
-				],
-			},
-		}
-	}));
-=======
     assert_json_for_type::<Struct>(json!({
         "path": ["json", "Struct"],
         "def": {
             "composite": {
                 "fields": [
-                    { "name": "a", "type": 1, },
-                    { "name": "b", "type": 2, },
-                    { "name": "c", "type": 4, },
-                ],
-            },
-        }
-    }));
->>>>>>> bf7555ad
+                    { "name": "a", "type": 1, "displayName": ["i32"] },
+                    { "name": "b", "type": 2 },
+                    { "name": "c", "type": 4, "displayName": ["bool"] },
+                ],
+            },
+        }
+    }));
 }
 
 #[test]
@@ -265,33 +235,6 @@
         StructVariant { a: u32, b: [u8; 32], c: char },
     }
 
-<<<<<<< HEAD
-	assert_json_for_type::<Enum>(json!({
-		"path": ["json", "Enum"],
-		"def": {
-			"variant": {
-				"variants": [
-					{ "name": "ClikeVariant" },
-					{
-						"name": "TupleStructVariant",
-						"fields": [
-							{ "type": 1, "displayName": ["u32"] },
-							{ "type": 2, "displayName": ["bool"] },
-						],
-					},
-					{
-						"name": "StructVariant",
-						"fields": [
-							{ "name": "a", "type": 1, "displayName": ["u32"] },
-							{ "name": "b", "type": 3 },
-							{ "name": "c", "type": 5, "displayName": ["char"] },
-						],
-					}
-				],
-			},
-		}
-	}));
-=======
     assert_json_for_type::<Enum>(json!({
         "path": ["json", "Enum"],
         "def": {
@@ -301,23 +244,22 @@
                     {
                         "name": "TupleStructVariant",
                         "fields": [
-                            { "type": 1 },
-                            { "type": 2 },
+                            { "type": 1, "displayName": ["u32"] },
+                            { "type": 2, "displayName": ["bool"] },
                         ],
                     },
                     {
                         "name": "StructVariant",
                         "fields": [
-                            { "name": "a", "type": 1, },
-                            { "name": "b", "type": 3, },
-                            { "name": "c", "type": 5, },
+                            { "name": "a", "type": 1, "displayName": ["u32"] },
+                            { "name": "b", "type": 3 },
+                            { "name": "c", "type": 5, "displayName": ["char"] },
                         ],
                     }
                 ],
             },
         }
     }));
->>>>>>> bf7555ad
 }
 
 #[test]
@@ -331,37 +273,6 @@
     let mut registry = Registry::new();
     registry.register_type(&meta_type::<Tree>());
 
-<<<<<<< HEAD
-	let expected_json = json!({
-		"types": [
-			{
-				"path": ["json", "Tree"],
-				"def": {
-					"variant": {
-						"variants": [
-							{
-								"name": "Leaf",
-								"fields": [
-									{ "name": "value", "type": 2, "displayName": ["i32"] },
-								],
-							},
-							{
-								"name": "Node",
-								"fields": [
-									{ "name": "right", "type": 1, "displayName": ["Box"] },
-									{ "name": "left", "type": 1, "displayName": ["Box"] },
-								],
-							}
-						],
-					},
-				}
-			},
-			{
-				"def": { "primitive": "i32" },
-			},
-		]
-	});
-=======
     let expected_json = json!({
         "types": [
             {
@@ -372,14 +283,14 @@
                             {
                                 "name": "Leaf",
                                 "fields": [
-                                    { "name": "value", "type": 2 },
+                                    { "name": "value", "type": 2, "displayName": ["i32"] },
                                 ],
                             },
                             {
                                 "name": "Node",
                                 "fields": [
-                                    { "name": "right", "type": 1, },
-                                    { "name": "left", "type": 1, },
+                                    { "name": "right", "type": 1, "displayName": ["Box"] },
+                                    { "name": "left", "type": 1, "displayName": ["Box"] },
                                 ],
                             }
                         ],
@@ -391,7 +302,6 @@
             },
         ]
     });
->>>>>>> bf7555ad
 
     assert_eq!(serde_json::to_value(registry).unwrap(), expected_json,);
 }
@@ -434,164 +344,6 @@
     registry.register_type(&meta_type::<ClikeEnum>());
     registry.register_type(&meta_type::<RustEnum>());
 
-<<<<<<< HEAD
-	let expected_json = json!({
-		"types": [
-			{ // type 1
-				"path": [
-					"json",
-					"UnitStruct",
-				],
-				"def": {
-					"composite": {},
-				}
-			},
-			{ // type 2
-				"path": [
-					"json",
-					"TupleStruct",
-				],
-				"def": {
-					"composite": {
-						"fields": [
-							{ "type": 3, "displayName": ["u8"] },
-							{ "type": 4, "displayName": ["u32"] },
-						],
-					},
-				}
-			},
-			{ // type 3
-				"def": { "primitive": "u8" },
-			},
-			{ // type 4
-				"def": { "primitive": "u32" },
-			},
-			{ // type 5
-				"path": [
-					"json",
-					"Struct",
-				],
-				"def": {
-					"composite": {
-						"fields": [
-							{
-								"name": "a",
-								"type": 3,
-								"displayName": ["u8"]
-							},
-							{
-								"name": "b",
-								"type": 4,
-								"displayName": ["u32"]
-							},
-							{
-								"name": "c",
-								"type": 6, // [u8; 32]
-							}
-						]
-					},
-				}
-			},
-			{ // type 6
-				"def": {
-					"array": {
-						"len": 32,
-						"type": 3, // u8
-					},
-				}
-			},
-			{ // type 7
-				"path": [
-					"json",
-					"RecursiveStruct",
-				],
-				"def": {
-					"composite": {
-						"fields": [
-							{
-								"name": "rec",
-								"type": 8, // Vec<RecursiveStruct>
-								"displayName": ["Vec"]
-							}
-						]
-					},
-				}
-			},
-			{ // type 8
-				"def": {
-					"sequence": {
-						"type": 7, // RecursiveStruct
-					},
-				}
-			},
-			{ // type 9
-				"path": [
-					"json",
-					"ClikeEnum",
-				],
-				"def": {
-					"variant": {
-						"variants": [
-							{
-								"name": "A",
-								"discriminant": 0,
-							},
-							{
-								"name": "B",
-								"discriminant": 1,
-							},
-							{
-								"name": "C",
-								"discriminant": 2,
-							},
-						]
-					}
-				}
-			},
-			{ // type 10
-				"path": [
-					"json",
-					"RustEnum"
-				],
-				"def": {
-					"variant": {
-						"variants": [
-							{
-								"name": "A"
-							},
-							{
-								"name": "B",
-								"fields": [
-									{ "type": 3, "displayName": ["u8"] }, // u8
-									{ "type": 4, "displayName": ["u32"] }, // u32
-								]
-							},
-							{
-								"name": "C",
-								"fields": [
-									{
-										"name": "a",
-										"type": 3, // u8
-										"displayName": ["u8"]
-									},
-									{
-										"name": "b",
-										"type": 4, // u32
-										"displayName": ["u32"]
-									},
-									{
-										"name": "c",
-										"type": 6, // [u8; 32]
-									}
-								]
-							}
-						]
-					},
-				}
-			},
-		]
-	});
-=======
     let expected_json = json!({
         "types": [
             { // type 1
@@ -611,8 +363,8 @@
                 "def": {
                     "composite": {
                         "fields": [
-                            { "type": 3 },
-                            { "type": 4 },
+                            { "type": 3, "displayName": ["u8"] },
+                            { "type": 4, "displayName": ["u32"] },
                         ],
                     },
                 }
@@ -633,11 +385,13 @@
                         "fields": [
                             {
                                 "name": "a",
-                                "type": 3, // u8
+                                "type": 3,
+                                "displayName": ["u8"]
                             },
                             {
                                 "name": "b",
-                                "type": 4, // u32
+                                "type": 4,
+                                "displayName": ["u32"]
                             },
                             {
                                 "name": "c",
@@ -666,6 +420,7 @@
                             {
                                 "name": "rec",
                                 "type": 8, // Vec<RecursiveStruct>
+                                "displayName": ["Vec"]
                             }
                         ]
                     },
@@ -716,8 +471,8 @@
                             {
                                 "name": "B",
                                 "fields": [
-                                    { "type": 3 }, // u8
-                                    { "type": 4 }, // u32
+                                    { "type": 3, "displayName": ["u8"] }, // u8
+                                    { "type": 4, "displayName": ["u32"] }, // u32
                                 ]
                             },
                             {
@@ -726,10 +481,12 @@
                                     {
                                         "name": "a",
                                         "type": 3, // u8
+                                        "displayName": ["u8"]
                                     },
                                     {
                                         "name": "b",
                                         "type": 4, // u32
+                                        "displayName": ["u32"]
                                     },
                                     {
                                         "name": "c",
@@ -743,7 +500,6 @@
             },
         ]
     });
->>>>>>> bf7555ad
 
     assert_eq!(serde_json::to_value(registry).unwrap(), expected_json,);
 }