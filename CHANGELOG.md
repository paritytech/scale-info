--- conflicted
+++ resolved
@@ -1,4 +1,3 @@
-<<<<<<< HEAD
 # Changelog
 All notable changes to this project will be documented in this file.
 
@@ -25,6 +24,7 @@
 - Consolidate common prelude for std and no_std and usage - [(#33)](https://github.com/paritytech/scale-info/pull/33)
 - Add informational field type name - [(#30)](https://github.com/paritytech/scale-info/pull/30)
 - Unify transparent wrapper types e.g. references - [(#26)](https://github.com/paritytech/scale-info/pull/26)
+- Bump `parity-scale-codec` from 1.0 to 2.0 [(#55)](https://github.com/paritytech/scale-info/pull/55)
 
 ## Fixed
 - Fix type name scrubbing to handle nested tuples - [(#47)](https://github.com/paritytech/scale-info/pull/47)
@@ -50,32 +50,4 @@
 
 ## [0.1.0] - 2020-06-12
 ### Added
-- First release
-=======
-# Version 0.5.0 (2021-01-27)
-
-* Bump `parity-scale-codec` from 1.0 to 2.0 [(#55)](https://github.com/paritytech/scale-info/pull/55)
-
-# Version 0.4.1 (2020-10-11)
-
-* Add missing `extern crate proc_macro;` [(#22)](https://github.com/paritytech/scale-info/pull/24)
-
-# Version 0.4.0 (2020-10-05)
-
-* Add public getters for fields in meta type hierarchy [(#22)](https://github.com/paritytech/scale-info/pull/22)
-* Implement SCALE encoding and serde deserialization [(#19)](https://github.com/paritytech/scale-info/pull/19)
-
-# Version 0.3.0 (2020-07-03)
-
-* Remove string table, inline strings [(#17)](https://github.com/paritytech/scale-info/pull/17)
-
-# Version 0.2.0 (2020-06-17)
-
-* Remove Metadata supertrait [(#15)](https://github.com/paritytech/scale-info/pull/15)
-* Unflatten JSON for type def field [(#14)](https://github.com/paritytech/scale-info/pull/14)
-* Improve intra doc links
-
-# Version 0.1.0 (2020-06-12)
-
-* First release
->>>>>>> e466493a
+- First release