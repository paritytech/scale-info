--- conflicted
+++ resolved
@@ -25,12 +25,6 @@
 use proc_macro2::TokenStream as TokenStream2;
 use quote::quote;
 use syn::{
-<<<<<<< HEAD
-	parse::{Error, Result},
-	punctuated::Punctuated,
-	token::Comma,
-	Data, DataEnum, DataStruct, DeriveInput, Expr, ExprLit, Field, Fields, Lit, Variant,
-=======
     parse::{
         Error,
         Result,
@@ -48,7 +42,6 @@
     Fields,
     Lit,
     Variant,
->>>>>>> bf7555ad
 };
 
 #[proc_macro_derive(TypeInfo)]
@@ -66,47 +59,9 @@
 }
 
 fn generate_type(input: TokenStream2) -> Result<TokenStream2> {
-<<<<<<< HEAD
-	let mut ast: DeriveInput = syn::parse2(input.clone())?;
+    let mut ast: DeriveInput = syn::parse2(input.clone())?;
 
 	trait_bounds::add(&ast.ident, &mut ast.generics, &ast.data)?;
-
-	let ident = &ast.ident;
-	let (impl_generics, ty_generics, where_clause) = ast.generics.split_for_impl();
-	let generic_type_ids = ast.generics.type_params().map(|ty| {
-		let ty_ident = &ty.ident;
-		quote! {
-			_scale_info::meta_type::<#ty_ident>()
-		}
-	});
-
-	let ast: DeriveInput = syn::parse2(input.clone())?;
-	let build_type = match &ast.data {
-		Data::Struct(ref s) => generate_composite_type(s),
-		Data::Enum(ref e) => generate_variant_type(e),
-		Data::Union(_) => return Err(Error::new_spanned(input, "Unions not supported")),
-	};
-
-	let type_info_impl = quote! {
-		impl #impl_generics _scale_info::TypeInfo for #ident #ty_generics #where_clause {
-			fn type_info() -> _scale_info::Type {
-				_scale_info::Type::builder()
-					.path(_scale_info::Path::new(stringify!(#ident), module_path!()))
-					.type_params(__core::vec![ #( #generic_type_ids ),* ])
-					.#build_type
-					.into()
-			}
-		}
-	};
-
-	Ok(impl_wrapper::wrap(ident, "TYPE_INFO", type_info_impl))
-=======
-    let mut ast: DeriveInput = syn::parse2(input.clone())?;
-
-    ast.generics.type_params_mut().for_each(|p| {
-        p.bounds.push(parse_quote!(_scale_info::TypeInfo));
-        p.bounds.push(parse_quote!('static));
-    });
 
     let ident = &ast.ident;
     let (impl_generics, ty_generics, where_clause) = ast.generics.split_for_impl();
@@ -138,7 +93,6 @@
     };
 
     Ok(impl_wrapper::wrap(ident, "TYPE_INFO", type_info_impl))
->>>>>>> bf7555ad
 }
 
 type FieldsList = Punctuated<Field, Comma>;
