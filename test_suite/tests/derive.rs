// Copyright 2019-2020 Parity Technologies (UK) Ltd.
//
// Licensed under the Apache License, Version 2.0 (the "License");
// you may not use this file except in compliance with the License.
// You may obtain a copy of the License at
//
//     http://www.apache.org/licenses/LICENSE-2.0
//
// Unless required by applicable law or agreed to in writing, software
// distributed under the License is distributed on an "AS IS" BASIS,
// WITHOUT WARRANTIES OR CONDITIONS OF ANY KIND, either express or implied.
// See the License for the specific language governing permissions and
// limitations under the License.

#![cfg_attr(not(feature = "std"), no_std)]

#[cfg(not(feature = "std"))]
extern crate alloc;

#[cfg(not(feature = "std"))]
use alloc::{boxed::Box, vec};

use pretty_assertions::assert_eq;
<<<<<<< HEAD
use scale_info::build::*;
use scale_info::{tuple_meta_type, Field, Path, Type, TypeInfo};
=======
use scale_info::{
    build::*,
    tuple_meta_type,
    Path,
    Type,
    TypeInfo,
};
>>>>>>> bf7555ad

fn assert_type<T, E>(expected: E)
where
    T: TypeInfo + ?Sized,
    E: Into<Type>,
{
    assert_eq!(T::type_info(), expected.into());
}

macro_rules! assert_type {
    ( $ty:ty, $expected:expr ) => {{
        assert_type::<$ty, _>($expected)
    }};
}

#[test]
fn struct_derive() {
<<<<<<< HEAD
	#[allow(unused)]
	#[derive(TypeInfo)]
	struct S<T, U> {
		pub t: T,
		pub u: U,
	}

	let struct_type = Type::builder()
		.path(Path::new("S", "derive"))
		.type_params(tuple_meta_type!(bool, u8))
		.composite(
			Fields::named()
				.field(Field::named_of::<bool>("t").with_type_display_name(vec!["T"]))
				.field(Field::named_of::<u8>("u").with_type_display_name(vec!["U"])),
		);

	assert_type!(S<bool, u8>, struct_type);

	// With "`Self` typed" fields

	type SelfTyped = S<Box<S<bool, u8>>, bool>;

	let self_typed_type = Type::builder()
		.path(Path::new("S", "derive"))
		.type_params(tuple_meta_type!(Box<S<bool, u8>>, bool))
		.composite(
			Fields::named()
				.field(Field::named_of::<Box<S<bool, u8>>>("t").with_type_display_name(vec!["T"]))
				.field(Field::named_of::<bool>("u").with_type_display_name(vec!["U"])),
		);
	assert_type!(SelfTyped, self_typed_type);
=======
    #[allow(unused)]
    #[derive(TypeInfo)]
    struct S<T, U> {
        pub t: T,
        pub u: U,
    }

    let struct_type = Type::builder()
        .path(Path::new("S", "derive"))
        .type_params(tuple_meta_type!(bool, u8))
        .composite(Fields::named().field_of::<bool>("t").field_of::<u8>("u"));

    assert_type!(S<bool, u8>, struct_type);

    // With "`Self` typed" fields

    type SelfTyped = S<Box<S<bool, u8>>, bool>;

    let self_typed_type = Type::builder()
        .path(Path::new("S", "derive"))
        .type_params(tuple_meta_type!(Box<S<bool, u8>>, bool))
        .composite(
            Fields::named()
                .field_of::<Box<S<bool, u8>>>("t")
                .field_of::<bool>("u"),
        );
    assert_type!(SelfTyped, self_typed_type);
>>>>>>> bf7555ad
}

#[test]
fn tuple_struct_derive() {
    #[allow(unused)]
    #[derive(TypeInfo)]
    struct S<T>(T);

<<<<<<< HEAD
	let ty = Type::builder()
		.path(Path::new("S", "derive"))
		.type_params(tuple_meta_type!(bool))
		.composite(Fields::unnamed().field(Field::unnamed_of::<bool>().with_type_display_name(vec!["T"])));
=======
    let ty = Type::builder()
        .path(Path::new("S", "derive"))
        .type_params(tuple_meta_type!(bool))
        .composite(Fields::unnamed().field_of::<bool>());
>>>>>>> bf7555ad

    assert_type!(S<bool>, ty);
}

#[test]
fn unit_struct_derive() {
    #[allow(unused)]
    #[derive(TypeInfo)]
    struct S;

    let ty = Type::builder()
        .path(Path::new("S", "derive"))
        .composite(Fields::unit());

    assert_type!(S, ty);
}

#[test]
fn c_like_enum_derive() {
    #[allow(unused)]
    #[derive(TypeInfo)]
    enum E {
        A,
        B = 10,
    }

    let ty = Type::builder()
        .path(Path::new("E", "derive"))
        .variant(Variants::fieldless().variant("A", 0u64).variant("B", 10u64));

    assert_type!(E, ty);
}

#[test]
fn enum_derive() {
<<<<<<< HEAD
	#[allow(unused)]
	#[derive(TypeInfo)]
	enum E<T> {
		A(T),
		B { b: T },
		C,
	}

	let ty = Type::builder()
		.path(Path::new("E", "derive"))
		.type_params(tuple_meta_type!(bool))
		.variant(
			Variants::with_fields()
				.variant(
					"A",
					Fields::unnamed().field(Field::unnamed_of::<bool>().with_type_display_name(vec!["T"])),
				)
				.variant(
					"B",
					Fields::named().field(Field::named_of::<bool>("b").with_type_display_name(vec!["T"])),
				)
				.variant_unit("C"),
		);

	assert_type!(E<bool>, ty);
=======
    #[allow(unused)]
    #[derive(TypeInfo)]
    enum E<T> {
        A(T),
        B { b: T },
        C,
    }

    let ty = Type::builder()
        .path(Path::new("E", "derive"))
        .type_params(tuple_meta_type!(bool))
        .variant(
            Variants::with_fields()
                .variant("A", Fields::unnamed().field_of::<bool>())
                .variant("B", Fields::named().field_of::<bool>("b"))
                .variant_unit("C"),
        );

    assert_type!(E<bool>, ty);
>>>>>>> bf7555ad
}

#[test]
fn recursive_type_derive() {
<<<<<<< HEAD
	#[allow(unused)]
	#[derive(TypeInfo)]
	pub enum Tree {
		Leaf { value: i32 },
		Node { right: Box<Tree>, left: Box<Tree> },
	}

	let ty = Type::builder().path(Path::new("Tree", "derive")).variant(
		Variants::with_fields()
			.variant(
				"Leaf",
				Fields::named().field(Field::named_of::<i32>("value").with_type_display_name(vec!["i32"])),
			)
			.variant(
				"Node",
				Fields::named()
					.field(Field::named_of::<Box<Tree>>("right").with_type_display_name(vec!["Box"]))
					.field(Field::named_of::<Box<Tree>>("left").with_type_display_name(vec!["Box"])),
			),
	);

	assert_type!(Tree, ty);
}

#[test]
fn fields_with_type_alias() {
	type BoolAlias = bool;

	#[allow(unused)]
	#[derive(TypeInfo)]
	struct S {
		a: BoolAlias,
	}

	let ty = Type::builder()
		.path(Path::new("S", "derive"))
		.composite(Fields::named().field(Field::named_of::<BoolAlias>("a").with_type_display_name(vec!["BoolAlias"])));

	assert_type!(S, ty);
=======
    #[allow(unused)]
    #[derive(TypeInfo)]
    pub enum Tree {
        Leaf { value: i32 },
        Node { right: Box<Tree>, left: Box<Tree> },
    }

    let ty = Type::builder().path(Path::new("Tree", "derive")).variant(
        Variants::with_fields()
            .variant("Leaf", Fields::named().field_of::<i32>("value"))
            .variant(
                "Node",
                Fields::named()
                    .field_of::<Box<Tree>>("right")
                    .field_of::<Box<Tree>>("left"),
            ),
    );

    assert_type!(Tree, ty);
>>>>>>> bf7555ad
}<|MERGE_RESOLUTION|>--- conflicted
+++ resolved
@@ -18,21 +18,20 @@
 extern crate alloc;
 
 #[cfg(not(feature = "std"))]
-use alloc::{boxed::Box, vec};
+use alloc::{
+    boxed::Box,
+    vec,
+};
 
 use pretty_assertions::assert_eq;
-<<<<<<< HEAD
-use scale_info::build::*;
-use scale_info::{tuple_meta_type, Field, Path, Type, TypeInfo};
-=======
 use scale_info::{
     build::*,
     tuple_meta_type,
+    Field,
     Path,
     Type,
     TypeInfo,
 };
->>>>>>> bf7555ad
 
 fn assert_type<T, E>(expected: E)
 where
@@ -50,39 +49,6 @@
 
 #[test]
 fn struct_derive() {
-<<<<<<< HEAD
-	#[allow(unused)]
-	#[derive(TypeInfo)]
-	struct S<T, U> {
-		pub t: T,
-		pub u: U,
-	}
-
-	let struct_type = Type::builder()
-		.path(Path::new("S", "derive"))
-		.type_params(tuple_meta_type!(bool, u8))
-		.composite(
-			Fields::named()
-				.field(Field::named_of::<bool>("t").with_type_display_name(vec!["T"]))
-				.field(Field::named_of::<u8>("u").with_type_display_name(vec!["U"])),
-		);
-
-	assert_type!(S<bool, u8>, struct_type);
-
-	// With "`Self` typed" fields
-
-	type SelfTyped = S<Box<S<bool, u8>>, bool>;
-
-	let self_typed_type = Type::builder()
-		.path(Path::new("S", "derive"))
-		.type_params(tuple_meta_type!(Box<S<bool, u8>>, bool))
-		.composite(
-			Fields::named()
-				.field(Field::named_of::<Box<S<bool, u8>>>("t").with_type_display_name(vec!["T"]))
-				.field(Field::named_of::<bool>("u").with_type_display_name(vec!["U"])),
-		);
-	assert_type!(SelfTyped, self_typed_type);
-=======
     #[allow(unused)]
     #[derive(TypeInfo)]
     struct S<T, U> {
@@ -93,7 +59,11 @@
     let struct_type = Type::builder()
         .path(Path::new("S", "derive"))
         .type_params(tuple_meta_type!(bool, u8))
-        .composite(Fields::named().field_of::<bool>("t").field_of::<u8>("u"));
+        .composite(
+            Fields::named()
+                .field(Field::named_of::<bool>("t").with_type_display_name(vec!["T"]))
+                .field(Field::named_of::<u8>("u").with_type_display_name(vec!["U"])),
+        );
 
     assert_type!(S<bool, u8>, struct_type);
 
@@ -106,11 +76,13 @@
         .type_params(tuple_meta_type!(Box<S<bool, u8>>, bool))
         .composite(
             Fields::named()
-                .field_of::<Box<S<bool, u8>>>("t")
-                .field_of::<bool>("u"),
+                .field(
+                    Field::named_of::<Box<S<bool, u8>>>("t")
+                        .with_type_display_name(vec!["T"]),
+                )
+                .field(Field::named_of::<bool>("u").with_type_display_name(vec!["U"])),
         );
     assert_type!(SelfTyped, self_typed_type);
->>>>>>> bf7555ad
 }
 
 #[test]
@@ -119,17 +91,13 @@
     #[derive(TypeInfo)]
     struct S<T>(T);
 
-<<<<<<< HEAD
-	let ty = Type::builder()
-		.path(Path::new("S", "derive"))
-		.type_params(tuple_meta_type!(bool))
-		.composite(Fields::unnamed().field(Field::unnamed_of::<bool>().with_type_display_name(vec!["T"])));
-=======
     let ty = Type::builder()
         .path(Path::new("S", "derive"))
         .type_params(tuple_meta_type!(bool))
-        .composite(Fields::unnamed().field_of::<bool>());
->>>>>>> bf7555ad
+        .composite(
+            Fields::unnamed()
+                .field(Field::unnamed_of::<bool>().with_type_display_name(vec!["T"])),
+        );
 
     assert_type!(S<bool>, ty);
 }
@@ -165,33 +133,6 @@
 
 #[test]
 fn enum_derive() {
-<<<<<<< HEAD
-	#[allow(unused)]
-	#[derive(TypeInfo)]
-	enum E<T> {
-		A(T),
-		B { b: T },
-		C,
-	}
-
-	let ty = Type::builder()
-		.path(Path::new("E", "derive"))
-		.type_params(tuple_meta_type!(bool))
-		.variant(
-			Variants::with_fields()
-				.variant(
-					"A",
-					Fields::unnamed().field(Field::unnamed_of::<bool>().with_type_display_name(vec!["T"])),
-				)
-				.variant(
-					"B",
-					Fields::named().field(Field::named_of::<bool>("b").with_type_display_name(vec!["T"])),
-				)
-				.variant_unit("C"),
-		);
-
-	assert_type!(E<bool>, ty);
-=======
     #[allow(unused)]
     #[derive(TypeInfo)]
     enum E<T> {
@@ -205,58 +146,26 @@
         .type_params(tuple_meta_type!(bool))
         .variant(
             Variants::with_fields()
-                .variant("A", Fields::unnamed().field_of::<bool>())
-                .variant("B", Fields::named().field_of::<bool>("b"))
+                .variant(
+                    "A",
+                    Fields::unnamed().field(
+                        Field::unnamed_of::<bool>().with_type_display_name(vec!["T"]),
+                    ),
+                )
+                .variant(
+                    "B",
+                    Fields::named().field(
+                        Field::named_of::<bool>("b").with_type_display_name(vec!["T"]),
+                    ),
+                )
                 .variant_unit("C"),
         );
 
     assert_type!(E<bool>, ty);
->>>>>>> bf7555ad
 }
 
 #[test]
 fn recursive_type_derive() {
-<<<<<<< HEAD
-	#[allow(unused)]
-	#[derive(TypeInfo)]
-	pub enum Tree {
-		Leaf { value: i32 },
-		Node { right: Box<Tree>, left: Box<Tree> },
-	}
-
-	let ty = Type::builder().path(Path::new("Tree", "derive")).variant(
-		Variants::with_fields()
-			.variant(
-				"Leaf",
-				Fields::named().field(Field::named_of::<i32>("value").with_type_display_name(vec!["i32"])),
-			)
-			.variant(
-				"Node",
-				Fields::named()
-					.field(Field::named_of::<Box<Tree>>("right").with_type_display_name(vec!["Box"]))
-					.field(Field::named_of::<Box<Tree>>("left").with_type_display_name(vec!["Box"])),
-			),
-	);
-
-	assert_type!(Tree, ty);
-}
-
-#[test]
-fn fields_with_type_alias() {
-	type BoolAlias = bool;
-
-	#[allow(unused)]
-	#[derive(TypeInfo)]
-	struct S {
-		a: BoolAlias,
-	}
-
-	let ty = Type::builder()
-		.path(Path::new("S", "derive"))
-		.composite(Fields::named().field(Field::named_of::<BoolAlias>("a").with_type_display_name(vec!["BoolAlias"])));
-
-	assert_type!(S, ty);
-=======
     #[allow(unused)]
     #[derive(TypeInfo)]
     pub enum Tree {
@@ -266,15 +175,48 @@
 
     let ty = Type::builder().path(Path::new("Tree", "derive")).variant(
         Variants::with_fields()
-            .variant("Leaf", Fields::named().field_of::<i32>("value"))
+            .variant(
+                "Leaf",
+                Fields::named().field(
+                    Field::named_of::<i32>("value").with_type_display_name(vec!["i32"]),
+                ),
+            )
             .variant(
                 "Node",
                 Fields::named()
-                    .field_of::<Box<Tree>>("right")
-                    .field_of::<Box<Tree>>("left"),
+                    .field(
+                        Field::named_of::<Box<Tree>>("right")
+                            .with_type_display_name(vec!["Box"]),
+                    )
+                    .field(
+                        Field::named_of::<Box<Tree>>("left")
+                            .with_type_display_name(vec!["Box"]),
+                    ),
             ),
     );
 
     assert_type!(Tree, ty);
->>>>>>> bf7555ad
+}
+
+#[test]
+fn fields_with_type_alias() {
+    type BoolAlias = bool;
+
+    #[allow(unused)]
+    #[derive(TypeInfo)]
+    struct S {
+        a: BoolAlias,
+    }
+
+    let ty =
+        Type::builder()
+            .path(Path::new("S", "derive"))
+            .composite(
+                Fields::named().field(
+                    Field::named_of::<BoolAlias>("a")
+                        .with_type_display_name(vec!["BoolAlias"]),
+                ),
+            );
+
+    assert_type!(S, ty);
 }