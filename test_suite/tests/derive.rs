--- conflicted
+++ resolved
@@ -13,19 +13,14 @@
 // limitations under the License.
 #![cfg_attr(not(feature = "std"), no_std)]
 
-<<<<<<< HEAD
-=======
-use scale_info::prelude::{
-    boxed::Box,
-    marker::PhantomData,
-};
-
->>>>>>> 93f32a50
 use pretty_assertions::assert_eq;
 use scale::Encode;
 use scale_info::{
     build::*,
-    prelude::boxed::Box,
+    prelude::{
+        boxed::Box,
+        marker::PhantomData,
+    },
     tuple_meta_type,
     Path,
     Type,
@@ -260,7 +255,6 @@
 }
 
 #[test]
-<<<<<<< HEAD
 fn scale_compact_types_work_in_structs() {
     #[allow(unused)]
     #[derive(Encode, TypeInfo)]
@@ -370,7 +364,9 @@
             .variant("Coo", Fields::unnamed().field_of::<bool>("bool")),
     );
     assert_type!(Skippy, ty);
-=======
+}
+
+#[test]
 fn whitespace_scrubbing_works() {
     #[allow(unused)]
     #[derive(TypeInfo)]
@@ -383,7 +379,6 @@
         .composite(Fields::named().field_of::<(u8, (bool, u8))>("a", "(u8, (bool, u8))"));
 
     assert_type!(A, ty);
->>>>>>> 93f32a50
 }
 
 #[rustversion::nightly]
