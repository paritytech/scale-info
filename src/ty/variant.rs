--- conflicted
+++ resolved
@@ -18,16 +18,11 @@
     build::FieldsBuilder,
     form::{
         Form,
-        FrozenForm,
         MetaForm,
         PortableForm,
     },
     Field,
-<<<<<<< HEAD
-    IntoFrozen,
-=======
     IntoPortable,
->>>>>>> 138e3511
     Registry,
 };
 use derive_more::From;
@@ -99,21 +94,12 @@
     variants: Vec<Variant<T>>,
 }
 
-<<<<<<< HEAD
-impl IntoFrozen for TypeDefVariant {
-    type Output = TypeDefVariant<FrozenForm>;
-
-    fn into_frozen(self, registry: &mut Registry) -> Self::Output {
-        TypeDefVariant {
-            variants: registry.map_into_frozen(self.variants),
-=======
 impl IntoPortable for TypeDefVariant {
     type Output = TypeDefVariant<PortableForm>;
 
     fn into_portable(self, registry: &mut Registry) -> Self::Output {
         TypeDefVariant {
             variants: registry.map_into_portable(self.variants),
->>>>>>> 138e3511
         }
     }
 }
@@ -187,15 +173,6 @@
     discriminant: Option<u64>,
 }
 
-<<<<<<< HEAD
-impl IntoFrozen for Variant {
-    type Output = Variant<FrozenForm>;
-
-    fn into_frozen(self, registry: &mut Registry) -> Self::Output {
-        Variant {
-            name: self.name.into_frozen(registry),
-            fields: registry.map_into_frozen(self.fields),
-=======
 impl IntoPortable for Variant {
     type Output = Variant<PortableForm>;
 
@@ -203,7 +180,6 @@
         Variant {
             name: self.name.into_portable(registry),
             fields: registry.map_into_portable(self.fields),
->>>>>>> 138e3511
             discriminant: self.discriminant,
         }
     }
