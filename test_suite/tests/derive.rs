--- conflicted
+++ resolved
@@ -168,7 +168,23 @@
 }
 
 #[test]
-<<<<<<< HEAD
+fn fields_with_type_alias() {
+    type BoolAlias = bool;
+
+    #[allow(unused)]
+    #[derive(TypeInfo)]
+    struct S {
+        a: BoolAlias,
+    }
+
+    let ty = Type::builder()
+        .path(Path::new("S", "derive"))
+        .composite(Fields::named().field_of::<BoolAlias>("a", "BoolAlias"));
+
+    assert_type!(S, ty);
+}
+
+#[test]
 fn associated_types_derive_without_bounds() {
     trait Types {
         type A;
@@ -188,23 +204,7 @@
     let struct_type = Type::builder()
         .path(Path::new("Assoc", "derive"))
         .type_params(tuple_meta_type!(ConcreteTypes))
-        .composite(Fields::named().field_of::<bool>("a"));
+        .composite(Fields::named().field_of::<bool>("a", "T::A"));
 
     assert_type!(Assoc<ConcreteTypes>, struct_type);
-=======
-fn fields_with_type_alias() {
-    type BoolAlias = bool;
-
-    #[allow(unused)]
-    #[derive(TypeInfo)]
-    struct S {
-        a: BoolAlias,
-    }
-
-    let ty = Type::builder()
-        .path(Path::new("S", "derive"))
-        .composite(Fields::named().field_of::<BoolAlias>("a", "BoolAlias"));
-
-    assert_type!(S, ty);
->>>>>>> 7d6a837e
 }