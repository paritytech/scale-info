// Copyright 2019
//     by  Centrality Investments Ltd.
//     and Parity Technologies (UK) Ltd.
//
// Licensed under the Apache License, Version 2.0 (the "License");
// you may not use this file except in compliance with the License.
// You may obtain a copy of the License at
//
//     http://www.apache.org/licenses/LICENSE-2.0
//
// Unless required by applicable law or agreed to in writing, software
// distributed under the License is distributed on an "AS IS" BASIS,
// WITHOUT WARRANTIES OR CONDITIONS OF ANY KIND, either express or implied.
// See the License for the specific language governing permissions and
// limitations under the License.

#![cfg_attr(not(feature = "std"), no_std)]

//! Efficient and compact serialization of Rust types.
//!
//! This library provides structures to easily retrieve compile-time type information
//! at runtime and also to serialize this information in a compact form.
//!
//! # Registry
//!
//! At the heart of its functionality is the `Registry` that acts as cache for
//! known strings and types in order to efficiently deduplicate them and thus compactify
//! the overall serialization.
//!
//! # Type Information
//!
//! Information about types is split into two halfs.
//!
//! 1. The type identifier or `TypeId` is accessed through the `HasTypeId` trait.
//! 2. The type definition or `TypeDef` is accessed throught the `HasTypeDef` trait.
//!
//! Both traits shall be implemented for all types that are serializable.
//! For this the library provides implementations for all commonly used Rust standard
//! types and provides derive macros for simpler implementation of user provided
//! custom types.
//!
//! # Compaction Forms
//!
//! There is an uncompact form, called `MetaForm` that acts as a bridge from compile-time
//! type information at runtime in order to easily retrieve all information needed to
//! uniquely identify types.
//! The compact form is retrieved by the `IntoCompact` trait and internally used by the
//! `Registry` in order to convert the uncompact strings and types into their compact form.
//!
//! # Symbols and Namespaces
//!
//! Since symbol names are often shared across type boundaries the `Registry` also deduplicates
//! them. To differentiate two types sharing the same name namespaces are used. Commonly
//! the namespace is equal to the one where the type has been defined in. For Rust prelude
//! types such as `Option` and `Result` the root namespace (empty namespace) is used.
//!
//! To use this library simply use the `MetaForm` initially with your own data structures
//! and at best make them generic over the `Form` trait just as has been done in this crate
//! with `TypeId` and `TypeDef` in order to go for a simple implementation of `IntoCompact`.
//! Use a single instance of the `Registry` for compaction and provide this registry instance
//! upon serialization. Done.
//!
//! A usage example can be found in ink! here:
//! https://github.com/paritytech/ink/blob/master/abi/src/specs.rs

#[cfg(not(feature = "std"))]
extern crate alloc;

/// Takes a number of types and returns a vector that contains their respective `MetaType` instances.
///
/// This is useful for places that require inputs of iterators over `MetaType` instances
/// and provide a way out of code bloat in these scenarious.
///
/// # Example
///
/// ```
/// # use scale_info::tuple_meta_type;
/// assert_eq!(
<<<<<<< HEAD
///     tuple_meta_type!(i32, [u8; 32], String),
///     {
///         use type_metadata::MetaType;
///         let mut vec = Vec::new();
///         vec.push(MetaType::new::<i32>());
///         vec.push(MetaType::new::<[u8; 32]>());
///         vec.push(MetaType::new::<String>());
///         vec
///     }
=======
/// 	tuple_meta_type!(i32, [u8; 32], String),
/// 	{
/// 		use scale_info::MetaType;
/// 		let mut vec = Vec::new();
/// 		vec.push(MetaType::new::<i32>());
/// 		vec.push(MetaType::new::<[u8; 32]>());
/// 		vec.push(MetaType::new::<String>());
/// 		vec
/// 	}
>>>>>>> a9e81523
/// );
/// ```
#[macro_export]
macro_rules! tuple_meta_type {
	( $($ty:ty),* ) => {
		{
			#[cfg(not(feature = "std"))]
			extern crate alloc as _alloc;
			#[cfg(not(feature = "std"))]
			#[allow(unused_mut)]
			let mut v = _alloc::vec![];

			#[cfg(feature = "std")]
			#[allow(unused_mut)]
			let mut v = std::vec![];

			$(
				v.push($crate::MetaType::new::<$ty>());
			)*
			v
		}
	}
}

mod tm_std;

pub mod form;
mod impls;
pub mod interner;
mod meta_type;
mod registry;
mod type_def;
mod type_id;
mod utils;

#[cfg(test)]
mod tests;

pub use self::{
	meta_type::MetaType,
	registry::{IntoCompact, Registry},
	type_def::*,
	type_id::*,
};

#[cfg(feature = "derive")]
pub use scale_info_derive::{Metadata, TypeDef, TypeId};

/// A super trait that shall be implemented by all types implementing
/// `HasTypeId` and `HasTypedef` in order to more easily manage them.
///
/// This trait is automatically implemented for all `'static` type that
/// also implement `HasTypeId` and `HasTypeDef`. Users of this library should
/// use this trait directly instead of using the more fine grained
/// `HasTypeId` and `HasTypeDef` traits.
pub trait Metadata: HasTypeId + HasTypeDef {
	/// Returns the runtime bridge to the types compile-time type information.
	fn meta_type() -> MetaType;
}

impl<T> Metadata for T
where
	T: ?Sized + HasTypeId + HasTypeDef + 'static,
{
	fn meta_type() -> MetaType {
		MetaType::new::<T>()
	}
}<|MERGE_RESOLUTION|>--- conflicted
+++ resolved
@@ -76,7 +76,6 @@
 /// ```
 /// # use scale_info::tuple_meta_type;
 /// assert_eq!(
-<<<<<<< HEAD
 ///     tuple_meta_type!(i32, [u8; 32], String),
 ///     {
 ///         use type_metadata::MetaType;
@@ -86,17 +85,6 @@
 ///         vec.push(MetaType::new::<String>());
 ///         vec
 ///     }
-=======
-/// 	tuple_meta_type!(i32, [u8; 32], String),
-/// 	{
-/// 		use scale_info::MetaType;
-/// 		let mut vec = Vec::new();
-/// 		vec.push(MetaType::new::<i32>());
-/// 		vec.push(MetaType::new::<[u8; 32]>());
-/// 		vec.push(MetaType::new::<String>());
-/// 		vec
-/// 	}
->>>>>>> a9e81523
 /// );
 /// ```
 #[macro_export]
