--- conflicted
+++ resolved
@@ -137,22 +137,6 @@
 }
 
 #[test]
-<<<<<<< HEAD
-fn fields_with_type_alias() {
-	type BoolAlias = bool;
-
-	#[allow(unused)]
-	#[derive(TypeInfo)]
-	struct S {
-		a: BoolAlias,
-	}
-
-	let ty = Type::builder()
-		.path(Path::new("S", "derive"))
-		.composite(Fields::named().field(Field::named_of::<BoolAlias>("a").with_type_display_name(vec!["BoolAlias"])));
-
-	assert_type!(S, ty);
-=======
 fn recursive_type_derive() {
 	#[allow(unused)]
 	#[derive(TypeInfo)]
@@ -173,5 +157,21 @@
 	);
 
 	assert_type!(Tree, ty);
->>>>>>> 62d7471e
+}
+
+#[test]
+fn fields_with_type_alias() {
+	type BoolAlias = bool;
+
+	#[allow(unused)]
+	#[derive(TypeInfo)]
+	struct S {
+		a: BoolAlias,
+	}
+
+	let ty = Type::builder()
+		.path(Path::new("S", "derive"))
+		.composite(Fields::named().field(Field::named_of::<BoolAlias>("a").with_type_display_name(vec!["BoolAlias"])));
+
+	assert_type!(S, ty);
 }